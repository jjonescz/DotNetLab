--- conflicted
+++ resolved
@@ -256,7 +256,67 @@
         }
     }
 
-<<<<<<< HEAD
+    [Fact]
+    public async Task ILDecompilationUsesSpacesForIndentation()
+    {
+        var services = WorkerServices.CreateTest(new MockHttpMessageHandler(output));
+        var compiler = services.GetRequiredService<CompilerProxy>();
+
+        var code = """
+public class C
+{
+    public static void Main()
+    {
+        System.Console.WriteLine("Hello, World!");
+    }
+}
+""";
+
+        var compiled = await compiler.CompileAsync(new(new([new() { FileName = "Program.cs", Text = code }])));
+
+        string ilText = await compiled.GetRequiredGlobalOutput("il").GetTextAsync(outputFactory: null);
+        Assert.DoesNotContain("\t", ilText);
+
+        // Verify that the IL contains expected content
+        Assert.Contains(".method", ilText);
+        Assert.Contains("Main", ilText);
+
+        // Count leading spaces on each indented line and verify they are multiples of 4
+        var indentedLines = ilText.Split('\n').Where(line => line.StartsWith(" ") && line.Length > 1).ToArray();
+        bool found4Spaces = false;
+        bool found8Spaces = false;
+        for (int i = 0; i < indentedLines.Length; i++)
+        {
+            int leadingSpaces = countLeadingSpaces(indentedLines[i]);
+            if (leadingSpaces == 4)
+            {
+                found4Spaces = true;
+            }
+            else if (leadingSpaces == 8)
+            {
+                found8Spaces = true;
+            }
+
+            Assert.True(leadingSpaces % 4 == 0, "All lines should be indented by a multiple of 4 spaces");
+        }
+
+        Assert.True(found4Spaces);
+        Assert.True(found8Spaces);
+
+        return;
+
+        static int countLeadingSpaces(string line)
+        {
+            int currentPos = 0;
+            while (currentPos < line.Length && line[currentPos] == ' ')
+            {
+                currentPos++;
+            }
+
+            return currentPos;
+        }
+    }
+
     [Theory, CombinatorialData]
     public async Task Directives_Configuration(bool debug)
     {
@@ -348,66 +408,6 @@
         else
         {
             Assert.Empty(diagnosticsText);
-=======
-    [Fact]
-    public async Task ILDecompilationUsesSpacesForIndentation()
-    {
-        var services = WorkerServices.CreateTest(new MockHttpMessageHandler(output));
-        var compiler = services.GetRequiredService<CompilerProxy>();
-
-        var code = """
-public class C
-{
-    public static void Main()
-    {
-        System.Console.WriteLine("Hello, World!");
-    }
-}
-""";
-
-        var compiled = await compiler.CompileAsync(new(new([new() { FileName = "Program.cs", Text = code }])));
-
-        string ilText = await compiled.GetRequiredGlobalOutput("il").GetTextAsync(outputFactory: null);
-        Assert.DoesNotContain("\t", ilText);
-
-        // Verify that the IL contains expected content
-        Assert.Contains(".method", ilText);
-        Assert.Contains("Main", ilText);
-
-        // Count leading spaces on each indented line and verify they are multiples of 4
-        var indentedLines = ilText.Split('\n').Where(line => line.StartsWith(" ") && line.Length > 1).ToArray();
-        bool found4Spaces = false;
-        bool found8Spaces = false;
-        for (int i = 0; i < indentedLines.Length; i++)
-        {
-            int leadingSpaces = countLeadingSpaces(indentedLines[i]);
-            if (leadingSpaces == 4)
-            {
-                found4Spaces = true;
-            }
-            else if (leadingSpaces == 8)
-            {
-                found8Spaces = true;
-            }
-
-            Assert.True(leadingSpaces % 4 == 0, "All lines should be indented by a multiple of 4 spaces");
-        }
-
-        Assert.True(found4Spaces);
-        Assert.True(found8Spaces);
-
-        return;
-
-        static int countLeadingSpaces(string line)
-        {
-            int currentPos = 0;
-            while (currentPos < line.Length && line[currentPos] == ' ')
-            {
-                currentPos++;
-            }
-
-            return currentPos;
->>>>>>> aab039bb
         }
     }
 }

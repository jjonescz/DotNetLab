using Microsoft.AspNetCore.Mvc.Razor.Extensions;
using Microsoft.AspNetCore.Razor.Language;
using Microsoft.CodeAnalysis;
using Microsoft.CodeAnalysis.CSharp;
using Microsoft.CodeAnalysis.CSharp.Syntax;
using Microsoft.CodeAnalysis.Razor;
using Microsoft.CodeAnalysis.Text;

namespace DotNetInternals;

public class Compiler : ICompiler
{
    public async Task<CompiledAssembly> CompileAsync(IEnumerable<InputCode> inputs)
    {
        var directory = "/TestProject/";
        var fileSystem = new VirtualRazorProjectFileSystemProxy();
        var cSharp = new Dictionary<string, CSharpSyntaxTree>();
        foreach (var input in inputs)
        {
            var filePath = directory + input.FileName;
            switch (input.FileExtension)
            {
                case ".razor":
                case ".cshtml":
                    {
                        var item = RazorAccessors.CreateSourceGeneratorProjectItem(
                            basePath: "/",
                            filePath: filePath,
                            relativePhysicalPath: input.FileName,
                            fileKind: null!, // will be automatically determined from file path
                            additionalText: new TestAdditionalText(input.Text, encoding: Encoding.UTF8, path: filePath),
                            cssScope: null);
                        fileSystem.Add(item);
                        break;
                    }
                case ".cs":
                    {
                        cSharp[input.FileName] = (CSharpSyntaxTree)CSharpSyntaxTree.ParseText(input.Text, path: filePath);
                        break;
                    }
            }
        }

        // Choose output kind EXE if there are top-level statements, otherwise DLL.
        var outputKind = cSharp.Values.Any(tree => tree.GetRoot().DescendantNodes().OfType<GlobalStatementSyntax>().Any())
            ? OutputKind.ConsoleApplication
            : OutputKind.DynamicallyLinkedLibrary;

        var options = new CSharpCompilationOptions(
            outputKind,
            allowUnsafe: true,
            nullableContextOptions: NullableContextOptions.Enable,
            concurrentBuild: false);

        var config = RazorConfiguration.Default;

        var references = Basic.Reference.Assemblies.AspNet90.References.All;

        // Phase 1: Declaration only (to be used as a reference from which tag helpers will be discovered).
        RazorProjectEngine declarationProjectEngine = createProjectEngine([]);
        var declarationCompilation = CSharpCompilation.Create("TestAssembly",
            syntaxTrees: [
                ..fileSystem.Inner.EnumerateItems("/").Select((item) =>
                {
                    RazorCodeDocument declarationCodeDocument = declarationProjectEngine.ProcessDeclarationOnly(item);
                    string declarationCSharp = declarationCodeDocument.GetCSharpDocument().GeneratedCode;
                    return CSharpSyntaxTree.ParseText(declarationCSharp);
                }),
                ..cSharp.Values,
            ],
            references,
            options);

        // Phase 2: Full generation.
        RazorProjectEngine projectEngine = createProjectEngine([
            ..references,
            declarationCompilation.ToMetadataReference()]);
        var compiledRazorFiles = fileSystem.Inner.EnumerateItems("/")
            .ToImmutableDictionary(
                keySelector: (item) => item.RelativePhysicalPath,
                elementSelector: (item) =>
                {
                    RazorCodeDocument codeDocument = projectEngine.Process(item);
                    RazorCodeDocument designTimeDocument = projectEngine.ProcessDesignTime(item);

                    string syntax = codeDocument.GetSyntaxTree().Serialize();
                    string ir = codeDocument.GetDocumentIntermediateNode().Serialize();
                    string cSharp = codeDocument.GetCSharpDocument().GeneratedCode;

                    string designSyntax = designTimeDocument.GetSyntaxTree().Serialize();
                    string designIr = designTimeDocument.GetDocumentIntermediateNode().Serialize();
                    string designCSharp = designTimeDocument.GetCSharpDocument().GeneratedCode;

                    return new CompiledFile([
<<<<<<< HEAD
                        new() { Type = "Syntax", Text = syntax },
                        new() { Type = "IR", Text = ir },
                        new() { Type = "C#", Text = cSharp, Priority = 1 },
=======
                        new("Syntax", syntax, designSyntax),
                        new("IR", ir, designIr),
                        new("C#", cSharp, designCSharp) { Priority = 1 },
>>>>>>> f62038f7
                    ]);
                });

        var finalCompilation = CSharpCompilation.Create("TestAssembly",
            [
                ..compiledRazorFiles.Values.Select(static (file) =>
                {
                    var cSharpText = file.GetOutput("C#")!.Text!;
                    return CSharpSyntaxTree.ParseText(cSharpText);
                }),
                ..cSharp.Values,
            ],
            references,
            options);

        ICSharpCode.Decompiler.Metadata.PEFile? peFile = null;

        var compiledFiles = compiledRazorFiles.AddRange(
            await cSharp.SelectAsync(async (pair) => new KeyValuePair<string, CompiledFile>(
                pair.Key,
                new([
                    new() { Type = "Syntax", Text = pair.Value.GetRoot().Dump() },
                    new() { Type = "IL", Text = get(() =>
                    {
                        peFile ??= getPeFile(finalCompilation);
                        return getIl(peFile);
                    }) },
                    new() { Type = "C#", Text = await getAsync(async () =>
                    {
                        peFile ??= getPeFile(finalCompilation);
                        return await getCSharpAsync(peFile);
                    }) },
                    new() { Type = "Run", Text = get(() =>
                    {
                        var executableCompilation = finalCompilation.Options.OutputKind == OutputKind.ConsoleApplication
                            ? finalCompilation
                            : finalCompilation.WithOptions(finalCompilation.Options.WithOutputKind(OutputKind.ConsoleApplication));
                        var emitStream = getEmitStream(executableCompilation);
                        return emitStream is null
                            ? executableCompilation.GetDiagnostics().FirstOrDefault(d => d.Id == "CS5001") is { } error
                                ? error.GetMessage(CultureInfo.InvariantCulture)
                                : "Cannot execute due to compilation errors."
                            : Executor.Execute(emitStream);
                    }),
                        Priority = 1
                    },
                ]))));

        IEnumerable<Diagnostic> diagnostics = finalCompilation
            .GetDiagnostics()
            .Where(d => d.Severity != DiagnosticSeverity.Hidden);
        string diagnosticsText = diagnostics.GetDiagnosticsText();
        int numWarnings = diagnostics.Count(d => d.Severity == DiagnosticSeverity.Warning);
        int numErrors = diagnostics.Count(d => d.Severity == DiagnosticSeverity.Error);
        ImmutableArray<DiagnosticData> diagnosticData = diagnostics
            .Select(d => d.ToDiagnosticData())
            .ToImmutableArray();

        var result = new CompiledAssembly(
            BaseDirectory: directory,
            Files: compiledFiles,
            NumWarnings: numWarnings,
            NumErrors: numErrors,
            Diagnostics: diagnosticData,
            GlobalOutputs:
            [
                new()
                {
                    Type = CompiledAssembly.DiagnosticsOutputType,
                    Text = diagnosticsText,
                    Priority = numErrors > 0 ? 2 : 0,
                },
            ]);

        return result;

        // TODO: Make the outputs lazy again and remove this.
        Task<string> getAsync(Func<Task<string>> factory) => factory();
        string get(Func<string> factory) => factory();

        RazorProjectEngine createProjectEngine(IReadOnlyList<MetadataReference> references)
        {
            return RazorProjectEngine.Create(config, fileSystem.Inner, b =>
            {
                b.SetRootNamespace("TestNamespace");

                b.Features.Add(RazorAccessors.CreateDefaultTypeNameFeature());
                b.Features.Add(new CompilationTagHelperFeature());
                b.Features.Add(new DefaultMetadataReferenceFeature
                {
                    References = references,
                });

                CompilerFeatures.Register(b);
                RazorExtensions.Register(b);

                b.SetCSharpLanguageVersion(LanguageVersion.Preview);
            });
        }

        static MemoryStream? getEmitStream(CSharpCompilation compilation)
        {
            var stream = new MemoryStream();
            var emitResult = compilation.Emit(stream);
            if (!emitResult.Success)
            {
                return null;
            }

            stream.Position = 0;
            return stream;
        }

        static ICSharpCode.Decompiler.Metadata.PEFile? getPeFile(CSharpCompilation compilation)
        {
            return getEmitStream(compilation) is { } stream
                ? new(compilation.AssemblyName ?? "", stream)
                : null;
        }

        static string getIl(ICSharpCode.Decompiler.Metadata.PEFile? peFile)
        {
            if (peFile is null)
            {
                return "";
            }

            var output = new ICSharpCode.Decompiler.PlainTextOutput();
            var disassembler = new ICSharpCode.Decompiler.Disassembler.ReflectionDisassembler(output, cancellationToken: default);
            disassembler.WriteModuleContents(peFile);
            return output.ToString();
        }

        static async Task<string> getCSharpAsync(ICSharpCode.Decompiler.Metadata.PEFile? peFile)
        {
            if (peFile is null)
            {
                return "";
            }

            var typeSystem = await ICSharpCode.Decompiler.TypeSystem.DecompilerTypeSystem.CreateAsync(
                peFile,
                new ICSharpCode.Decompiler.Metadata.UniversalAssemblyResolver(
                    mainAssemblyFileName: null,
                    throwOnError: false,
                    targetFramework: ".NETCoreApp,Version=9.0"));
            var decompiler = new ICSharpCode.Decompiler.CSharp.CSharpDecompiler(
                typeSystem,
                new ICSharpCode.Decompiler.DecompilerSettings(ICSharpCode.Decompiler.CSharp.LanguageVersion.CSharp1));
            return decompiler.DecompileWholeModuleAsString();
        }
    }
}

internal sealed class TestAdditionalText(string path, SourceText text) : AdditionalText
{
    public TestAdditionalText(string text = "", Encoding? encoding = null, string path = "dummy")
        : this(path, SourceText.From(text, encoding))
    {
    }

    public override string Path => path;

    public override SourceText GetText(CancellationToken cancellationToken = default) => text;
}<|MERGE_RESOLUTION|>--- conflicted
+++ resolved
@@ -92,15 +92,9 @@
                     string designCSharp = designTimeDocument.GetCSharpDocument().GeneratedCode;
 
                     return new CompiledFile([
-<<<<<<< HEAD
-                        new() { Type = "Syntax", Text = syntax },
-                        new() { Type = "IR", Text = ir },
-                        new() { Type = "C#", Text = cSharp, Priority = 1 },
-=======
-                        new("Syntax", syntax, designSyntax),
-                        new("IR", ir, designIr),
-                        new("C#", cSharp, designCSharp) { Priority = 1 },
->>>>>>> f62038f7
+                        new() { Type = "Syntax", Text = syntax, DesignTimeText = designSyntax },
+                        new() { Type = "IR", Text = ir, DesignTimeText = designIr },
+                        new() { Type = "C#", Text = cSharp, DesignTimeText = designCSharp, Priority = 1 },
                     ]);
                 });
 

using ICSharpCode.Decompiler.Util;
using Microsoft.AspNetCore.Mvc.Razor.Extensions;
using Microsoft.AspNetCore.Razor.Language;
using Microsoft.AspNetCore.Razor.Language.Intermediate;
using Microsoft.CodeAnalysis;
using Microsoft.CodeAnalysis.CSharp;
using Microsoft.CodeAnalysis.CSharp.Syntax;
using Microsoft.CodeAnalysis.Diagnostics;
using Microsoft.CodeAnalysis.Emit;
using Microsoft.CodeAnalysis.Razor;
using Microsoft.CodeAnalysis.Text;
using Microsoft.Extensions.Logging;
using Microsoft.NET.Sdk.Razor.SourceGenerators;
using System.Reflection.Metadata;
using System.Reflection.PortableExecutable;
using System.Runtime.ExceptionServices;
using System.Runtime.Loader;

namespace DotNetLab;

public sealed class Compiler(
    IServiceProvider services,
    ILogger<Compiler> logger,
<<<<<<< HEAD
    ILogger<DecompilerAssemblyResolver> decompilerAssemblyResolverLogger,
    TreeFormatter treeFormatter)
    : ICompiler
=======
    ILoggerFactory loggerFactory) : ICompiler
>>>>>>> d383b57a
{
    private const string ToolchainHelpText = """

        You can try selecting different Razor toolchain in Settings / Advanced.
        """;

    private const string FileBasedProgramFeatureName = "FileBasedProgram";

    public static readonly string ConfigurationGlobalUsings = """
        global using DotNetLab;
        global using Microsoft.CodeAnalysis;
        global using Microsoft.CodeAnalysis.CSharp;
        global using Microsoft.CodeAnalysis.Emit;
        global using System;
        """;

    /// <summary>
    /// Reused for incremental source generation.
    /// </summary>
    private GeneratorDriver? generatorDriver;

    internal (CompilationInput Input, LiveCompilationResult Output)? LastResult { get; private set; }

    internal static ICSharpCode.Decompiler.DecompilerSettings DefaultCSharpDecompilerSettings => field ??= new(ICSharpCode.Decompiler.CSharp.LanguageVersion.CSharp1)
    {
        LoadInMemory = true,
        ArrayInitializers = false,
        AutomaticEvents = false,
        DecimalConstants = false,
        DoWhileStatement = false,
        ExpandParamsArguments = false,
        FixedBuffers = false,
        ForEachStatement = false,
        ForStatement = false,
        LockStatement = false,
        SparseIntegerSwitch = false,
        StringConcat = false,
        SwitchOnReadOnlySpanChar = false,
        SwitchStatementOnString = false,
        UsingStatement = false,
    };

    public async ValueTask<CompiledAssembly> CompileAsync(
        CompilationInput input,
        ImmutableDictionary<string, ImmutableArray<byte>>? assemblies,
        ImmutableDictionary<string, ImmutableArray<byte>>? builtInAssemblies,
        AssemblyLoadContext alc)
    {
        if (LastResult is { } cached)
        {
            if (input.Equals(cached.Input))
            {
                return cached.Output.CompiledAssembly;
            }
        }

        var result = await CompileNoCacheAsync(input, assemblies, builtInAssemblies, alc);
        LastResult = (input, result);
        return result.CompiledAssembly;
    }

    private async ValueTask<LiveCompilationResult> CompileNoCacheAsync(
        CompilationInput compilationInput,
        ImmutableDictionary<string, ImmutableArray<byte>>? assemblies,
        ImmutableDictionary<string, ImmutableArray<byte>>? builtInAssemblies,
        AssemblyLoadContext alc)
    {
        const string projectName = "TestProject";
        const string directory = "/";

        var parseOptions = CreateDefaultParseOptions();
        CSharpCompilationOptions? options = null;
        EmitOptions emitOptions = EmitOptions.Default;

        var references = new RefAssemblyList
        {
            Metadata = RefAssemblyMetadata.All,
            Assemblies = RefAssemblies.All,
        };

        Config.Instance.Reset();

        // Process `#:` directives first, so the C# Configuration code can perform more fine-grained option manipulation on top of that.
        var directiveDiagnosticInputs = await processDirectivesAsync();

        // If we have a configuration, compile and execute it.
        ImmutableArray<Diagnostic> configDiagnostics;
        ImmutableDictionary<string, ImmutableArray<byte>>? compilerAssembliesUsed = null;
        if (compilationInput.Configuration is { } configuration)
        {
            if (!executeConfiguration(configuration, out configDiagnostics))
            {
                string configDiagnosticsText = configDiagnostics.GetDiagnosticsText();
                ImmutableArray<DiagnosticData> configDiagnosticData = configDiagnostics
                    .Select(d => d.ToDiagnosticData())
                    .ToImmutableArray();
                var configResult = new CompiledAssembly(
                    Files: ImmutableSortedDictionary<string, CompiledFile>.Empty,
                    GlobalOutputs:
                    [
                        new()
                        {
                            Type = CompiledAssembly.DiagnosticsOutputType,
                            Label = CompiledAssembly.DiagnosticsOutputLabel,
                            Language = CompiledAssembly.CSharpLanguageId,
                            EagerText = configDiagnosticsText,
                        },
                    ],
                    NumWarnings: configDiagnostics.Count(d => d.Severity == DiagnosticSeverity.Warning),
                    NumErrors: configDiagnostics.Count(d => d.Severity == DiagnosticSeverity.Error),
                    Diagnostics: configDiagnosticData,
                    BaseDirectory: directory)
                {
                    ConfigDiagnosticCount = configDiagnosticData.Length,
                };
                return getResult(configResult);
            }
        }
        else
        {
            configDiagnostics = [];
        }

        parseOptions = Config.Instance.ConfigureCSharpParseOptions(parseOptions);
        emitOptions = Config.Instance.ConfigureEmitOptions(emitOptions);
        references = Config.Instance.ConfigureReferences(references);

        if (logger.IsEnabled(LogLevel.Debug) && references.Assemblies != RefAssemblies.All)
        {
            logger.LogDebug("Using references:\n{References}", references.Assemblies
                .Select(r => $"{r.FileName}: {r.Source}")
                .JoinToString("\n", " - ", ""));
        }

        var optionsProvider = new TestAnalyzerConfigOptionsProvider
        {
            GlobalOptions =
            {
                ["build_property.RazorConfiguration"] = "Default",
                ["build_property.RootNamespace"] = "TestNamespace",
                ["build_property.RazorLangVersion"] = "Latest",
                ["build_property.GenerateRazorMetadataSourceChecksumAttributes"] = "false",
            },
        };

        var cSharpSources = new List<(InputCode Input, CSharpSyntaxTree SyntaxTree)>();
        var additionalSources = new List<InputCode>();

        CSharpParseOptions? scriptOptions = null;

        foreach (var input in compilationInput.Inputs.Value)
        {
            if (input.FileName.IsCSharpFileName(out bool script))
            {
                if (script)
                {
                    scriptOptions ??= parseOptions.WithKind(SourceCodeKind.Script);
                }

                var filePath = getFilePath(input);
                var currentParseOptions = script ? scriptOptions : parseOptions;
                var syntaxTree = (CSharpSyntaxTree)CSharpSyntaxTree.ParseText(input.Text, currentParseOptions, filePath, Encoding.UTF8);
                cSharpSources.Add((input, syntaxTree));
            }
            else
            {
                additionalSources.Add(input);
            }
        }

        var outputKind = GetDefaultOutputKind(cSharpSources.Select(s => s.SyntaxTree));

        options = CreateDefaultCompilationOptions(outputKind);

        options = Config.Instance.ConfigureCSharpCompilationOptions(options);

        GeneratorRunResult razorResult = default;
        ImmutableDictionary<string, (RazorCodeDocument Runtime, RazorCodeDocument DesignTime)>? razorMap = null;

        var effectiveToolchain = compilationInput.RazorToolchain switch
        {
            RazorToolchain.SourceGeneratorOrInternalApi =>
                compilationInput.RazorStrategy == RazorStrategy.DesignTime
                    ? RazorToolchain.InternalApi
                    : RazorToolchain.SourceGenerator,
            var other => other,
        };

        var (finalCompilation, additionalDiagnostics) = effectiveToolchain switch
        {
            RazorToolchain.SourceGenerator => runRazorSourceGenerator(),
            RazorToolchain.InternalApi => runRazorInternalApi(),
            var other => throw new InvalidOperationException($"Invalid Razor toolchain '{other}'."),
        };

        // This is needed to avoid some blocking `Task.Run(...).Result` calls in Roslyn code paths when emitting PDBs
        // which would require monitor waiting which is unsupported in browser wasm.
        await Task.Yield();

        var peFile = getPeFile(finalCompilation, emitPdb: Config.Instance.EmitPdb, out var emitDiagnostics);

        IEnumerable<Diagnostic> diagnostics = configDiagnostics
            .Concat(processDirectiveDiagnostics())
            .Concat(emitDiagnostics)
            .Concat(additionalDiagnostics)
            .Where(filterDiagnostic);
        string diagnosticsText = diagnostics.GetDiagnosticsText(
            excludeFileName: compilationInput.Preferences.ExcludeSingleFileNameInDiagnostics && finalCompilation.SyntaxTrees is [CSharpSyntaxTree]);
        int numWarnings = diagnostics.Count(d => d.Severity == DiagnosticSeverity.Warning);
        int numErrors = diagnostics.Count(d => d.Severity == DiagnosticSeverity.Error);
        ImmutableArray<DiagnosticData> diagnosticData = diagnostics
            .Select(d => d.ToDiagnosticData())
            .ToImmutableArray();

        var result = new CompiledAssembly(
            BaseDirectory: directory,
            Files: cSharpSources.Select((cSharpSource) =>
            {
                var syntaxTree = cSharpSource.SyntaxTree;
                var compiledFile = new CompiledFile([
                    new()
                    {
                        Type = "tree",
                        Label = "Tree",
                        Language = CompiledAssembly.OutputLanguageId,
                        LazyTextAndMetadata = () =>
                        {
                            var model = finalCompilation.GetSemanticModel(syntaxTree);
                            var formatted = treeFormatter.Format(model, syntaxTree.GetRoot());
                            return new((
                                formatted.Text,
                                new CompiledFileOutputMetadata
                                {
                                    SemanticTokens = formatted.SemanticTokens,
                                    InputToOutput = formatted.SourceToTree,
                                    OutputToInput = formatted.TreeToSource,
                                }));
                        },
                    },
                    new() { Type = "syntax", Label = "Syntax", EagerText = syntaxTree.GetRoot().Dump() },
                    new() { Type = "syntaxTrivia", Label = "Trivia", EagerText = syntaxTree.GetRoot().DumpExtended() },
                ]);
                return KeyValuePair.Create(cSharpSource.Input.FileName, compiledFile);
            }).Concat(additionalSources.Select((input) =>
            {
                var filePath = getFilePath(input);
                Result<RazorCodeDocument?> codeDocument = new(() => getRazorCodeDocument(filePath, designTime: compilationInput.RazorStrategy == RazorStrategy.DesignTime));

                if (codeDocument.TryGetValue(out var c) && c is null)
                {
                    return KeyValuePair.Create(input.FileName, new CompiledFile([]));
                }

                string razorDiagnostics = codeDocument.Map(c => c?.GetCSharpDocumentSafe().GetDiagnostics().JoinToString(Environment.NewLine) ?? "").Serialize();

                var compiledFile = new CompiledFile([
                    new()
                    {
                        Type = "syntax",
                        Label = "Syntax",
                        EagerText = codeDocument.Map(d => d?.GetSyntaxTreeSafe().Serialize() ?? "").Serialize(),
                    },
                    new()
                    {
                        Type = "ir",
                        Label = "IR",
                        Language = CompiledAssembly.CSharpLanguageId,
                        EagerText = codeDocument.Map(d => d?.GetDocumentIntermediateNodeSafe().Serialize() ?? "").Serialize(),
                    },
                    .. string.IsNullOrEmpty(razorDiagnostics)
                        ? ImmutableArray<CompiledFileOutput>.Empty
                        : [
                            new()
                            {
                                Type = "razorErrors",
                                Label = "Razor Error List",
                                EagerText = razorDiagnostics,
                            }
                        ],
                    new()
                    {
                        Type = "gcs",
                        Label = "C#",
                        Language = CompiledAssembly.CSharpLanguageId,
                        EagerText = codeDocument.Map(d => d ?.GetCSharpDocumentSafe().GetGeneratedCode() ?? "").Serialize(),
                        Priority = 1,
                    },
                    new()
                    {
                        Type = "html",
                        Label = "HTML",
                        Language = "html",
                        LazyText = () =>
                        {
                            var document = codeDocument.Unwrap()?.GetDocumentIntermediateNodeSafe()
                                ?? throw new InvalidOperationException("No IR available.");

                            if (document.DocumentKind.StartsWith("mvc"))
                            {
                                throw new InvalidOperationException("Rendering Razor Pages (.cshtml) to HTML is currently not supported. Try Razor Components (.razor) instead.");
                            }

                            if (document.FindPrimaryNamespace() is not { } primaryNamespace)
                            {
                                throw new InvalidOperationException("Cannot find primary namespace.");
                            }

                            if (document.FindPrimaryClass() is not { } primaryClass)
                            {
                                throw new InvalidOperationException("Cannot find primary class.");
                            }

                            var ns = primaryNamespace.GetNameSafe();
                            var cls = primaryClass.GetNameSafe();

                            if (string.IsNullOrEmpty(cls))
                            {
                                throw new InvalidOperationException("Primary class name is empty.");
                            }

                            var componentTypeName = string.IsNullOrEmpty(ns) ? cls : $"{ns}.{cls}";

                            ValueTask<string> result = tryGetEmitStreams(finalCompilation, emitPdb: false, out var emitStreams, out var error)
                                ? new(Executor.RenderComponentToHtmlAsync(emitStreams.Value.PeStream, componentTypeName))
                                : new(error);
                            return result;
                        },
                    },
                ]);

                return KeyValuePair.Create(input.FileName, compiledFile);
            })).ToImmutableSortedDictionary(static p => p.Key, static p => p.Value),
            NumWarnings: numWarnings,
            NumErrors: numErrors,
            Diagnostics: diagnosticData,
            GlobalOutputs:
            [
                new()
                {
                    Type = "il",
                    Label = "IL",
                    Language = CompiledAssembly.CSharpLanguageId,
                    LazyText = () =>
                    {
                        return new(getIl(peFile));
                    },
                },
                new()
                {
                    Type = "seq",
                    Label = "Sequence points",
                    LazyText = () =>
                    {
                        return new(getSequencePoints(peFile));
                    },
                },
                new()
                {
                    Type = "cs",
                    Label = "C#",
                    Language = CompiledAssembly.CSharpLanguageId,
                    LazyText = () =>
                    {
                        return new(getCSharpAsync(peFile));
                    },
                },
                new()
                {
                    Type = "run",
                    Label = "Run",
                    LazyText = async () =>
                    {
                        string output = tryGetEmitStreams(getExecutableCompilation(), emitPdb: false, out var emitStreams, out var error)
                            ? await Executor.ExecuteAsync(emitStreams.Value.PeStream, references.Assemblies)
                            : error;
                        return output;
                    },
                    Priority = 1,
                },
                new()
                {
                    Type = CompiledAssembly.DiagnosticsOutputType,
                    Label = CompiledAssembly.DiagnosticsOutputLabel,
                    Language = CompiledAssembly.CSharpLanguageId,
                    EagerText = diagnosticsText,
                    Priority = numErrors > 0 ? 2 : 0,
                },
            ])
        {
            ConfigDiagnosticCount = configDiagnostics.Count(filterDiagnostic),
        };

        return getResult(result);

        LiveCompilationResult getResult(CompiledAssembly result)
        {
            return new LiveCompilationResult
            {
                CompiledAssembly = result,
                CompilerAssemblies = compilerAssembliesUsed,
                CSharpParseOptions = Config.Instance.HasParseOptions ? parseOptions : null,
                CSharpCompilationOptions = Config.Instance.HasCompilationOptions ? options : null,
                ReferenceAssemblies = Config.Instance.HasReferences ? references.Metadata : null,
            };
        }

        static bool filterDiagnostic(Diagnostic d) => d.Severity != DiagnosticSeverity.Hidden;

        bool executeConfiguration(string code, out ImmutableArray<Diagnostic> diagnostics)
        {
            var configurationParseOptions = parseOptions.WithFeatures(parseOptions.Features.Where(p => p.Key != FileBasedProgramFeatureName));

            var configCompilation = CSharpCompilation.Create(
                assemblyName: "Configuration",
                syntaxTrees:
                [
                    CSharpSyntaxTree.ParseText(code, configurationParseOptions, "Configuration.cs", Encoding.UTF8),
                    CSharpSyntaxTree.ParseText(ConfigurationGlobalUsings, configurationParseOptions, "GlobalUsings.cs", Encoding.UTF8)
                ],
                references:
                [
                    ..references.Metadata,
                    ..assemblies!.Values.Select(b => MetadataReference.CreateFromImage(b)),
                ],
                options: CreateConfigurationCompilationOptions());

            var emitStreams = getEmitStreams(configCompilation, emitPdb: false, out diagnostics);

            if (emitStreams != null)
            {
                compilerAssembliesUsed = assemblies;
            }
            else
            {
                // If compilation fails, it might be because older Roslyn is referenced, re-try with built-in versions.
                var configCompilationWithBuiltInReferences = configCompilation.WithReferences(
                [
                    ..references.Metadata,
                    ..builtInAssemblies!.Values.Select(b => MetadataReference.CreateFromImage(b)),
                ]);
                emitStreams = getEmitStreams(configCompilationWithBuiltInReferences, emitPdb: false, out var diagnosticsWithBuiltInReferences);
                if (emitStreams != null)
                {
                    diagnostics = diagnosticsWithBuiltInReferences;
                    compilerAssembliesUsed = builtInAssemblies;
                }
            }

            if (emitStreams == null)
            {
                return false;
            }

            var configAssembly = alc.LoadFromStream(emitStreams.Value.PeStream);

            var entryPoint = configAssembly.EntryPoint
                ?? throw new ArgumentException("No entry point found in the configuration assembly.");

            var result = Executor.InvokeEntryPointAsync(entryPoint);
            Debug.Assert(result.IsCompletedSuccessfully);

            return true;
        }

        static string getFilePath(InputCode input) => directory + input.FileName;

        (CSharpCompilation FinalCompilation, ImmutableArray<Diagnostic> AdditionalDiagnostics) runRazorSourceGenerator()
        {
            var additionalTextsBuilder = ImmutableArray.CreateBuilder<AdditionalText>();

            foreach (var input in additionalSources)
            {
                var filePath = getFilePath(input);
                additionalTextsBuilder.Add(new TestAdditionalText(text: input.Text, encoding: Encoding.UTF8, path: filePath));
                optionsProvider.AdditionalTextOptions[filePath] = new TestAnalyzerConfigOptions
                {
                    ["build_metadata.AdditionalFiles.TargetPath"] = Convert.ToBase64String(Encoding.UTF8.GetBytes(filePath)),
                };

                // If this Razor file has a corresponding CSS file, enable scoping (CSS isolation).
                if (input.FileName.IsRazorFileName())
                {
                    string cssFileName = input.FileName + ".css";
                    if (additionalSources.Any(c => c.FileName.Equals(cssFileName, StringComparison.OrdinalIgnoreCase)))
                    {
                        optionsProvider.AdditionalTextOptions[filePath]["build_metadata.AdditionalFiles.CssScope"] =
                            RazorUtil.GenerateScope(projectName, filePath);
                    }
                }
            }

            var initialCompilation = CSharpCompilation.Create(
                assemblyName: projectName,
                syntaxTrees: cSharpSources.Select(static s => s.SyntaxTree),
                references: references.Metadata,
                options: options);

            if (generatorDriver is null)
            {
                generatorDriver = CSharpGeneratorDriver.Create(
                    generators: [new RazorSourceGenerator().AsSourceGenerator()],
                    additionalTexts: additionalTextsBuilder.ToImmutable(),
                    parseOptions: parseOptions,
                    optionsProvider: optionsProvider);
            }
            else
            {
                generatorDriver = generatorDriver
                    .ReplaceAdditionalTexts(additionalTextsBuilder.ToImmutable())
                    .WithUpdatedParseOptions(parseOptions)
                    .WithUpdatedAnalyzerConfigOptions(optionsProvider);
            }

            generatorDriver = (CSharpGeneratorDriver)generatorDriver.RunGeneratorsAndUpdateCompilation(
                initialCompilation,
                out var finalCommonCompilation,
                out var generatorDiagnostics);

            razorResult = generatorDriver.GetRunResult().Results.FirstOrDefault();

            var finalCompilation = (CSharpCompilation)finalCommonCompilation;

            return (finalCompilation, generatorDiagnostics);
        }

        (CSharpCompilation FinalCompilation, ImmutableArray<Diagnostic> AdditionalDiagnostics) runRazorInternalApi()
        {
            var fileSystem = new VirtualRazorProjectFileSystemProxy();
            foreach (var input in additionalSources)
            {
                if (input.FileName.IsRazorFileName())
                {
                    var filePath = getFilePath(input);
                    var item = RazorAccessors.CreateSourceGeneratorProjectItem(
                        basePath: "/",
                        filePath: filePath,
                        relativePhysicalPath: input.FileName,
                        additionalText: new TestAdditionalText(input.Text, encoding: Encoding.UTF8, path: filePath),
                        cssScope: null);
                    fileSystem.Add(item);
                }
            }

            var cSharpSyntaxTrees = cSharpSources.Select(static s => s.SyntaxTree);

            var config = RazorConfiguration.Default;

            // Phase 1: Declaration only (to be used as a reference from which tag helpers will be discovered).
            RazorProjectEngine declarationProjectEngine = createProjectEngine([]);
            var declarationCompilation = CSharpCompilation.Create("TestAssembly",
                syntaxTrees: [
                    .. fileSystem.Inner.EnumerateItemsSafe("/").Select((item) =>
                    {
                        RazorCodeDocument declarationCodeDocument = declarationProjectEngine.ProcessDeclarationOnlySafe(item);
                        string declarationCSharp = declarationCodeDocument.GetCSharpDocumentSafe().GetGeneratedCode();
                        return CSharpSyntaxTree.ParseText(declarationCSharp, parseOptions, encoding: Encoding.UTF8);
                    }),
                    .. cSharpSyntaxTrees,
                ],
                references.Metadata,
                options);

            // Phase 2: Full generation.
            var projectEngine = createProjectEngine([
                .. references.Metadata,
                declarationCompilation.ToMetadataReference()
            ]);
            var allRazorDiagnostics = ImmutableArray.CreateBuilder<Diagnostic>();
            razorMap = fileSystem.Inner.EnumerateItemsSafe("/")
                .ToImmutableDictionary(
                    keySelector: static (item) => item.FilePath,
                    elementSelector: (item) =>
                    {
                        RazorCodeDocument codeDocument = projectEngine.ProcessSafe(item);
                        RazorCodeDocument designTimeDocument = projectEngine.ProcessDesignTimeSafe(item);

                        allRazorDiagnostics.AddRange(codeDocument.GetCSharpDocumentSafe().GetDiagnostics().Select(RazorUtil.ToDiagnostic));

                        return (codeDocument, designTimeDocument);
                    });

            var finalCompilation = CSharpCompilation.Create("TestAssembly",
                [
                    .. razorMap.Values.Select((docs) =>
                    {
                        var cSharpText = docs.Runtime.GetCSharpDocumentSafe().GetGeneratedCode();
                        return CSharpSyntaxTree.ParseText(cSharpText, parseOptions, encoding: Encoding.UTF8);
                    }),
                    .. cSharpSyntaxTrees,
                ],
                references.Metadata,
                options);

            return (finalCompilation, allRazorDiagnostics.ToImmutable());

            RazorProjectEngine createProjectEngine(IReadOnlyList<MetadataReference> references)
            {
                return RazorProjectEngine.Create(config, fileSystem.Inner, b =>
                {
                    b.SetRootNamespace("TestNamespace");

                    if (RazorUtil.TryCreateDefaultTypeNameFeature(out var defaultTypeNameFeature))
                    {
                        b.Features.Add(defaultTypeNameFeature);
                    }

                    b.Features.Add(new CompilationTagHelperFeature());
                    b.Features.Add(new DefaultMetadataReferenceFeature
                    {
                        References = references,
                    });

                    b.ConfigureRazorParserOptionsSafe(options =>
                    {
                        if (options.GetType().GetProperty("UseRoslynTokenizer") is { } useRoslynTokenizerProperty)
                        {
                            var useRoslynTokenizer = parseOptions.Features.TryGetValue("use-roslyn-tokenizer", out var useRoslynTokenizerValue) &&
                                string.Equals(useRoslynTokenizerValue, bool.TrueString, StringComparison.OrdinalIgnoreCase);
                            useRoslynTokenizerProperty.SetValue(options, useRoslynTokenizer);
                        }

                        if (options.GetType().GetProperty("CSharpParseOptions") is { } cSharpParseOptionsProperty)
                        {
                            cSharpParseOptionsProperty.SetValue(options, parseOptions);
                        }
                    });

                    CompilerFeatures.Register(b);
                    RazorExtensions.Register(b);

                    b.SetCSharpLanguageVersionSafe(LanguageVersion.Preview);
                });
            }
        }

        RazorCodeDocument? getRazorCodeDocument(string filePath, bool designTime)
        {
            return compilationInput.RazorToolchain switch
            {
                RazorToolchain.SourceGenerator => designTime
                    ? throw new NotSupportedException("Cannot use source generator to obtain design-time internals." + ToolchainHelpText)
                    : getSourceGeneratorRazorCodeDocument(filePath, throwIfUnsupported: true),
                RazorToolchain.InternalApi => getInternalApiRazorCodeDocument(filePath, designTime),
                RazorToolchain.SourceGeneratorOrInternalApi => designTime
                    ? getInternalApiRazorCodeDocument(filePath, designTime)
                    : (getSourceGeneratorRazorCodeDocument(filePath, throwIfUnsupported: false) ?? getInternalApiRazorCodeDocument(filePath, designTime)),
                _ => throw new InvalidOperationException($"Invalid Razor toolchain '{compilationInput.RazorToolchain}'."),
            };
        }

        RazorCodeDocument? getSourceGeneratorRazorCodeDocument(string filePath, bool throwIfUnsupported)
        {
            if (razorResult.TryGetHostOutputSafe("RazorGeneratorResult", out var hostOutput) &&
                hostOutput is not null)
            {
                if (new RazorGeneratorResultSafe(hostOutput).TryGetCodeDocument(filePath, out var codeDocument))
                {
                    return codeDocument;
                }

                return null;
            }

            if (throwIfUnsupported)
            {
                throw new NotSupportedException("The selected version of Razor source generator does not support obtaining information about Razor internals." + ToolchainHelpText);
            }

            return null;
        }

        RazorCodeDocument? getInternalApiRazorCodeDocument(string filePath, bool designTime)
        {
            if (razorMap != null && razorMap.TryGetValue(filePath, out var docs))
            {
                return designTime ? docs.DesignTime : docs.Runtime;
            }

            return null;
        }

        CSharpCompilation getExecutableCompilation()
        {
            return finalCompilation.Options.OutputKind == OutputKind.ConsoleApplication
                ? finalCompilation
                : finalCompilation.WithOptions(finalCompilation.Options.WithOutputKind(OutputKind.ConsoleApplication));
        }

        (MemoryStream PeStream, MemoryStream? PdbStream)? getEmitStreams(CSharpCompilation compilation, bool emitPdb, out ImmutableArray<Diagnostic> diagnostics)
        {
            var peStream = new MemoryStream();
            var pdbStream = emitPdb ? new MemoryStream() : null;
            var emitResult = compilation.Emit(peStream, pdbStream, options: emitOptions);
            if (!emitResult.Success)
            {
                diagnostics = emitResult.Diagnostics;
                return null;
            }

            peStream.Position = 0;
            pdbStream?.Position = 0;
            diagnostics = compilation.GetDiagnostics();
            return (peStream, pdbStream);
        }

        bool tryGetEmitStreams(CSharpCompilation compilation, bool emitPdb,
            [NotNullWhen(returnValue: true)] out (MemoryStream PeStream, MemoryStream? PdbStream)? emitStreams,
            [NotNullWhen(returnValue: false)] out string? error)
        {
            emitStreams = getEmitStreams(compilation, emitPdb, out var diagnostics);
            if (emitStreams is null)
            {
                error = "Cannot execute due to compilation errors:" + Environment.NewLine +
                    diagnostics.JoinToString(Environment.NewLine);
                return false;
            }

            error = null;
            return true;
        }

        PeFileWithPdbStream? getPeFile(CSharpCompilation compilation, bool emitPdb, out ImmutableArray<Diagnostic> diagnostics)
        {
            try
            {
                return getEmitStreams(compilation, emitPdb, out diagnostics) is { } emitStreams
                    ? new(exception: null, new(compilation.AssemblyName ?? "", emitStreams.PeStream), emitStreams.PdbStream)
                    : null;
            }
            catch (Exception ex)
            {
                diagnostics = [];
                return new PeFileWithPdbStream(ExceptionDispatchInfo.Capture(ex), null, null);
            }
        }

        string getIl(PeFileWithPdbStream? peFile)
        {
            if (peFile is null)
            {
                return "";
            }

            var output = new ICSharpCode.Decompiler.PlainTextOutput() { IndentationString = "    " };
            var disassembler = new ICSharpCode.Decompiler.Disassembler.ReflectionDisassembler(output, cancellationToken: default)
            {
                AssemblyResolver = getAssemblyResolver(),
                DecodeCustomAttributeBlobs = compilationInput.Preferences.DecodeCustomAttributeBlobs,
                ShowSequencePoints = compilationInput.Preferences.ShowSequencePoints,
                DebugInfo = peFile.PdbStream != null
                    ? new DebugInfoProvider(loggerFactory.CreateLogger<DebugInfoProvider>(), peFile.PdbStream)
                    : null,
            };

            if (compilationInput.Preferences.FullIl)
            {
                disassembler.WriteAssemblyHeader(peFile.PeFile);
                output.WriteLine();
            }

            disassembler.WriteModuleContents(peFile.PeFile);

            if (compilationInput.Preferences.FullIl)
            {
                output.Write("// references");
                output.WriteLine();
                disassembler.WriteAssemblyReferences(peFile.PeFile.Metadata);
            }

            return output.ToString();
        }

        // Inspired by https://github.com/icsharpcode/ILSpy/pull/1040.
        async Task<string> getSequencePoints(PeFileWithPdbStream? peFile)
        {
            if (peFile is null)
            {
                return "";
            }

            var typeSystem = await getCSharpDecompilerTypeSystemAsync(peFile.PeFile);
            var settings = DefaultCSharpDecompilerSettings;
            var decompiler = new ICSharpCode.Decompiler.CSharp.CSharpDecompiler(typeSystem, settings);

            var output = new StringWriter();
            ICSharpCode.Decompiler.CSharp.OutputVisitor.TokenWriter tokenWriter = new ICSharpCode.Decompiler.CSharp.OutputVisitor.TextWriterTokenWriter(output);
            tokenWriter = ICSharpCode.Decompiler.CSharp.OutputVisitor.TokenWriter.WrapInWriterThatSetsLocationsInAST(tokenWriter);

            var syntaxTree = decompiler.DecompileWholeModuleAsSingleFile();
            syntaxTree.AcceptVisitor(new ICSharpCode.Decompiler.CSharp.OutputVisitor.InsertParenthesesVisitor { InsertParenthesesForReadability = true });
            syntaxTree.AcceptVisitor(new ICSharpCode.Decompiler.CSharp.OutputVisitor.CSharpOutputVisitor(tokenWriter, settings.CSharpFormattingOptions));

            using var sequencePoints = decompiler.CreateSequencePoints(syntaxTree)
                .SelectMany(p => p.Value.Select(s => (Function: p.Key, SequencePoint: s)))
                .GetEnumerator();

            var lineIndex = -1;
            var lines = output.ToString().AsSpan().EnumerateLines().GetEnumerator();

            var result = new StringBuilder();

            while (true)
            {
                if (!sequencePoints.MoveNext())
                {
                    break;
                }

                var (function, sp) = sequencePoints.Current;

                if (sp.IsHidden)
                {
                    continue;
                }

                // Find the corresponding line.
                var targetLineIndex = sp.StartLine - 1;
                while (lineIndex < targetLineIndex && lines.MoveNext())
                {
                    lineIndex++;
                }

                if (lineIndex < 0 || lineIndex != targetLineIndex)
                {
                    break;
                }

                var line = lines.Current;
                var text = line[(sp.StartColumn - 1)..(sp.EndColumn - 1)];
                result.AppendLine($"{function.Name}(IL_{sp.Offset:x4}-IL_{sp.EndOffset:x4} {sp.StartLine}:{sp.StartColumn}-{sp.EndLine}:{sp.EndColumn}): {text}");
            }

            return result.ToString();
        }

        async Task<string> getCSharpAsync(PeFileWithPdbStream? peFile)
        {
            if (peFile is null)
            {
                return "";
            }

            var decompiler = await getCSharpDecompilerAsync(peFile.PeFile);
            return decompiler.DecompileWholeModuleAsString();
        }

        async Task<ICSharpCode.Decompiler.CSharp.CSharpDecompiler> getCSharpDecompilerAsync(ICSharpCode.Decompiler.Metadata.PEFile peFile)
        {
            return new ICSharpCode.Decompiler.CSharp.CSharpDecompiler(
                await getCSharpDecompilerTypeSystemAsync(peFile),
                DefaultCSharpDecompilerSettings);
        }

        async Task<ICSharpCode.Decompiler.TypeSystem.DecompilerTypeSystem> getCSharpDecompilerTypeSystemAsync(ICSharpCode.Decompiler.Metadata.PEFile peFile)
        {
            return await ICSharpCode.Decompiler.TypeSystem.DecompilerTypeSystem.CreateAsync(
                peFile,
                getAssemblyResolver(),
                DefaultCSharpDecompilerSettings);
        }

        ICSharpCode.Decompiler.Metadata.IAssemblyResolver getAssemblyResolver()
        {
            return new DecompilerAssemblyResolver(loggerFactory.CreateLogger<DecompilerAssemblyResolver>(), references.Assemblies);
        }

        async ValueTask<MultiDictionary<InputCode, (TextSpan, string)>?> processDirectivesAsync()
        {
            try
            {
                var diagnostics = new MultiDictionary<InputCode, (TextSpan, string)>();

                var inputs = compilationInput.Inputs.Value
                    .Where(input => input.FileName.IsCSharpFileName(out _));

                var directives = FileLevelDirectiveParser.Instance.Parse(inputs);

                var context = new FileLevelDirective.ConsumerContext
                {
                    Directives = directives,
                    Services = services,
                    Config = Config.Instance,
                };

                await context.ConsumeAsync();

                foreach (var directive in directives)
                {
                    foreach (var error in directive.Info.Errors)
                    {
                        diagnostics.Add(directive.Info.Input, (directive.Info.Span, error));
                    }
                }

                return diagnostics;
            }
            catch (Exception ex) when (ex is MissingMethodException or TypeLoadException)
            {
                // FileLevelDirectiveParser uses APIs which might not be available in old Roslyn versions.
                // The whole compilation should not crash because of that.
                logger.LogError(ex, "Cannot process file-level directives.");
                return null;
            }
        }

        ImmutableArray<Diagnostic> processDirectiveDiagnostics()
        {
            if (directiveDiagnosticInputs is null)
            {
                return [];
            }

            var builder = ImmutableArray.CreateBuilder<Diagnostic>();

            foreach (var (input, tree) in cSharpSources)
            {
                foreach (var (span, error) in directiveDiagnosticInputs[input])
                {
                    builder.Add(Diagnostic.Create(
                        id: "LAB",
                        category: "FileLevelDirective",
                        message: error,
                        DiagnosticSeverity.Warning,
                        DiagnosticSeverity.Warning,
                        isEnabledByDefault: true,
                        warningLevel: 1,
                        location: Location.Create(tree, span)));
                }
            }

            return builder.ToImmutable();
        }
    }

    public static CSharpParseOptions CreateDefaultParseOptions()
    {
        // IMPORTANT: Keep in sync with `InitialCode.Configuration`.
        return new CSharpParseOptions(LanguageVersion.Preview)
            .WithPreprocessorSymbols("DEBUG")
            .WithFeatures(
            [
                new("use-roslyn-tokenizer", "true"),
                new(FileBasedProgramFeatureName, "true"),
            ]);
    }

    public static OutputKind GetDefaultOutputKind(IEnumerable<SyntaxTree> sources)
    {
        // Choose output kind EXE if there are top-level statements, otherwise DLL.
        // Only do this if parseOptions haven't been changed
        return sources.Any(static s => s.GetRoot().ChildNodes().OfType<GlobalStatementSyntax>().Any())
            ? OutputKind.ConsoleApplication
            : OutputKind.DynamicallyLinkedLibrary;
    }

    public static CSharpCompilationOptions CreateDefaultCompilationOptions(OutputKind outputKind)
    {
        // IMPORTANT: Keep in sync with `InitialCode.Configuration`.
        return new CSharpCompilationOptions(
            outputKind,
            allowUnsafe: true,
            nullableContextOptions: NullableContextOptions.Enable,
            concurrentBuild: false,
            specificDiagnosticOptions:
            [
                new("CS1701", ReportDiagnostic.Suppress),
                new("CS1702", ReportDiagnostic.Suppress),
            ]);
    }

    public static CSharpCompilationOptions CreateConfigurationCompilationOptions()
    {
        return CreateDefaultCompilationOptions(OutputKind.ConsoleApplication)
            .WithSpecificDiagnosticOptions(
            [
                // warning CS1701: Assuming assembly reference 'System.Runtime, Version=9.0.0.0, Culture=neutral, PublicKeyToken=b03f5f7f11d50a3a' used by 'Microsoft.CodeAnalysis.CSharp' matches identity 'System.Runtime, Version=10.0.0.0, Culture=neutral, PublicKeyToken=b03f5f7f11d50a3a' of 'System.Runtime', you may need to supply runtime policy
                KeyValuePair.Create("CS1701", ReportDiagnostic.Suppress),
            ]);
    }
}

internal sealed class DecompilerAssemblyResolver(ILogger<DecompilerAssemblyResolver> logger, ImmutableArray<RefAssembly> references) : ICSharpCode.Decompiler.Metadata.IAssemblyResolver
{
    public Task<ICSharpCode.Decompiler.Metadata.MetadataFile?> ResolveAsync(ICSharpCode.Decompiler.Metadata.IAssemblyReference reference)
    {
        return Task.FromResult(Resolve(reference));
    }

    public ICSharpCode.Decompiler.Metadata.MetadataFile? Resolve(ICSharpCode.Decompiler.Metadata.IAssemblyReference reference)
    {
        foreach (var r in references)
        {
            if (r.Name.Equals(reference.Name, StringComparison.OrdinalIgnoreCase))
            {
                var peReader = new PEReader(r.Bytes);
                return new ICSharpCode.Decompiler.Metadata.PEFile(r.FileName, peReader);
            }
        }

        logger.LogError("Cannot resolve assembly '{Name}'.", reference.Name);
        return null;
    }

    public Task<ICSharpCode.Decompiler.Metadata.MetadataFile?> ResolveModuleAsync(ICSharpCode.Decompiler.Metadata.MetadataFile mainModule, string moduleName)
    {
        return Task.FromResult(ResolveModule(mainModule, moduleName));
    }

    public ICSharpCode.Decompiler.Metadata.MetadataFile? ResolveModule(ICSharpCode.Decompiler.Metadata.MetadataFile mainModule, string moduleName)
    {
        logger.LogError("Module resolving not implemented ({ModuleName}).", moduleName);
        return null;
    }
}

/// <summary>
/// Inspired by <see href="https://github.com/icsharpcode/ILSpy/blob/61f82d0c2dd9b77a4b5d76767637e24eaa4ee73f/ICSharpCode.ILSpyX/PdbProvider/PortableDebugInfoProvider.cs"/>.
/// </summary>
internal sealed class DebugInfoProvider : ICSharpCode.Decompiler.DebugInfo.IDebugInfoProvider
{
    private readonly ILogger<DebugInfoProvider> logger;
    private readonly MetadataReader? reader;

    public DebugInfoProvider(ILogger<DebugInfoProvider> logger, Stream pdbStream)
    {
        this.logger = logger;

        try
        {
            var readerProvider = MetadataReaderProvider.FromPortablePdbStream(pdbStream);
            reader = readerProvider.GetMetadataReader();
        }
        catch (BadImageFormatException ex)
        {
            logger.LogError(ex, "Cannot create PDB reader.");
        }
    }

    public string Description => "";

    public string SourceFileName => "_";

    public IList<ICSharpCode.Decompiler.DebugInfo.SequencePoint> GetSequencePoints(MethodDefinitionHandle method)
    {
        if (reader is null)
        {
            return [];
        }

        try
        {
            var debugInfo = reader.GetMethodDebugInformation(method);
            var points = debugInfo.GetSequencePoints();
            var result = new List<ICSharpCode.Decompiler.DebugInfo.SequencePoint>();

            foreach (var point in points)
            {
                string documentFileName;
                if (point.Document.IsNil)
                {
                    documentFileName = "";
                }
                else
                {
                    var document = reader.GetDocument(point.Document);
                    documentFileName = reader.GetString(document.Name);
                }

                result.Add(new()
                {
                    Offset = point.Offset,
                    StartLine = point.StartLine,
                    StartColumn = point.StartColumn,
                    EndLine = point.EndLine,
                    EndColumn = point.EndColumn,
                    DocumentUrl = documentFileName,
                });
            }

            return result;
        }
        catch (BadImageFormatException ex)
        {
            logger.LogError(ex, "Cannot read sequence points.");
            return [];
        }
    }

    public IList<ICSharpCode.Decompiler.DebugInfo.Variable> GetVariables(MethodDefinitionHandle method)
    {
        if (reader is null)
        {
            return [];
        }

        try
        {
            var variables = new List<ICSharpCode.Decompiler.DebugInfo.Variable>();

            foreach (var (_, local) in EnumerateLocals(method))
            {
                variables.Add(new(local.Index, reader.GetString(local.Name)));
            }

            return variables;
        }
        catch (BadImageFormatException ex)
        {
            logger.LogError(ex, "Cannot read variables.");
            return [];
        }
    }

    public bool TryGetExtraTypeInfo(MethodDefinitionHandle method, int index, out ICSharpCode.Decompiler.DebugInfo.PdbExtraTypeInfo extraTypeInfo)
    {
        if (reader is not null)
        {
            try
            {
                foreach (var (localHandle, local) in EnumerateLocals(method))
                {
                    if (local.Index == index)
                    {
                        extraTypeInfo = new();

                        foreach (var h in reader.CustomDebugInformation)
                        {
                            var cdi = reader.GetCustomDebugInformation(h);

                            if (cdi.Parent.IsNil || cdi.Parent.Kind != HandleKind.LocalVariable ||
                                localHandle != (LocalVariableHandle)cdi.Parent ||
                                cdi.Value.IsNil || cdi.Kind.IsNil)
                            {
                                continue;
                            }

                            var kind = reader.GetGuid(cdi.Kind);
                            if (kind == Guid.TupleElementNames && extraTypeInfo.TupleElementNames is null)
                            {
                                var blobReader = reader.GetBlobReader(cdi.Value);
                                var list = new List<string?>();

                                while (blobReader.RemainingBytes > 0)
                                {
                                    // Read a UTF8 null-terminated string.
                                    int length = blobReader.IndexOf(0);
                                    string s = blobReader.ReadUTF8(length);

                                    // Skip null terminator.
                                    blobReader.ReadByte();

                                    list.Add(string.IsNullOrWhiteSpace(s) ? null : s);
                                }

                                extraTypeInfo.TupleElementNames = list.ToArray();
                            }
                            else if (kind == Guid.DynamicLocalVariables && extraTypeInfo.DynamicFlags is null)
                            {
                                var blobReader = reader.GetBlobReader(cdi.Value);
                                extraTypeInfo.DynamicFlags = new bool[blobReader.Length * 8];
                                for (int j = 0; blobReader.RemainingBytes > 0;)
                                {
                                    int b = blobReader.ReadByte();
                                    for (int i = 1; i < 0x100; i <<= 1)
                                    {
                                        extraTypeInfo.DynamicFlags[j++] = (b & i) != 0;
                                    }
                                }
                            }

                            if (extraTypeInfo.TupleElementNames != null && extraTypeInfo.DynamicFlags != null)
                            {
                                break;
                            }
                        }

                        return extraTypeInfo.TupleElementNames != null || extraTypeInfo.DynamicFlags != null;
                    }
                }
            }
            catch (BadImageFormatException ex)
            {
                logger.LogError(ex, "Cannot get extra type info.");
            }
        }

        extraTypeInfo = default;
        return false;
    }

    public bool TryGetName(MethodDefinitionHandle method, int index, out string? name)
    {
        if (reader is not null)
        {
            try
            {
                foreach (var (_, local) in EnumerateLocals(method))
                {
                    if (local.Index == index)
                    {
                        name = reader.GetString(local.Name);
                        return true;
                    }
                }
            }
            catch (BadImageFormatException ex)
            {
                logger.LogError(ex, "Cannot get variable name.");
            }
        }

        name = null;
        return false;
    }

    private IEnumerable<(LocalVariableHandle, LocalVariable)> EnumerateLocals(MethodDefinitionHandle method)
    {
        if (reader is null)
        {
            yield break;
        }

        foreach (var scopeHandle in reader.GetLocalScopes(method))
        {
            var scope = reader.GetLocalScope(scopeHandle);
            foreach (var variableHandle in scope.GetLocalVariables())
            {
                yield return (variableHandle, reader.GetLocalVariable(variableHandle));
            }
        }
    }
}

/// <summary>
/// This can throw an exception lazily to prevent the whole compilation from failing
/// which allows inspecting stuff that doesn't depend on the compilation like syntax trees.
/// </summary>
internal sealed class PeFileWithPdbStream(ExceptionDispatchInfo? exception, ICSharpCode.Decompiler.Metadata.PEFile? peFile, MemoryStream? pdbStream)
{
    public ICSharpCode.Decompiler.Metadata.PEFile PeFile
    {
        get
        {
            exception?.Throw();
            return peFile!;
        }
    }

    public MemoryStream? PdbStream
    {
        get
        {
            exception?.Throw();
            return pdbStream;
        }
    }
}

internal sealed class TestAdditionalText(string path, SourceText text) : AdditionalText
{
    public TestAdditionalText(string text = "", Encoding? encoding = null, string path = "dummy")
        : this(path, SourceText.From(text, encoding))
    {
    }

    public override string Path => path;

    public override SourceText GetText(CancellationToken cancellationToken = default) => text;
}

internal sealed class TestAnalyzerConfigOptionsProvider : AnalyzerConfigOptionsProvider
{
    public override TestAnalyzerConfigOptions GlobalOptions { get; } = new TestAnalyzerConfigOptions();

    public override AnalyzerConfigOptions GetOptions(SyntaxTree tree) => throw new NotImplementedException();

    public Dictionary<string, TestAnalyzerConfigOptions> AdditionalTextOptions { get; } = new();

    public override TestAnalyzerConfigOptions GetOptions(AdditionalText textFile)
    {
        if (!AdditionalTextOptions.TryGetValue(textFile.Path, out var options))
        {
            options = new TestAnalyzerConfigOptions();
            AdditionalTextOptions[textFile.Path] = options;
        }

        return options;
    }
}

internal sealed class TestAnalyzerConfigOptions : AnalyzerConfigOptions
{
    public Dictionary<string, string> Options { get; } = new(KeyComparer);

    public string this[string name]
    {
        get => Options[name];
        set => Options[name] = value;
    }

    public override bool TryGetValue(string key, [NotNullWhen(true)] out string? value)
        => Options.TryGetValue(key, out value);
}

internal static class Result
{
    public static string Serialize(this Result<string> result)
    {
        return result.TryGetValueOrException(out var value, out var exception)
            ? value
            : exception.SourceException.ToString();
    }
}

internal readonly struct Result<T>
{
    private readonly ExceptionDispatchInfo? _exception;
    private readonly T? _value;

    public Result(ExceptionDispatchInfo exception)
    {
        _exception = exception;
        _value = default;
    }

    public Result(T value)
    {
        _exception = null;
        _value = value;
    }

    public Result(Func<T> factory)
    {
        try
        {
            _exception = null;
            _value = factory();
        }
        catch (Exception ex)
        {
            _exception = ExceptionDispatchInfo.Capture(ex);
            _value = default;
        }
    }

    public T Unwrap()
    {
        if (_exception is { } exception)
        {
            exception.Throw();
            throw exception.SourceException; // unreachable
        }

        return _value!;
    }

    public bool TryGetValue([NotNullWhen(returnValue: true)] out T? value)
    {
        return TryGetValueOrException(out value, out _);
    }

    public bool TryGetValueOrException(
        [NotNullWhen(returnValue: true)] out T? value,
        [NotNullWhen(returnValue: false)] out ExceptionDispatchInfo? exception)
    {
        if (_exception is { } ex)
        {
            value = default;
            exception = ex;
            return false;
        }

        value = _value!;
        exception = null;
        return true;
    }

    public Result<R> Map<R>(Func<T, R> mapper)
    {
        var value = _value;
        return _exception is { } exception
            ? new Result<R>(exception)
            : new Result<R>(() => mapper(value!));
    }
}

/// <summary>
/// Additional data on top of <see cref="CompiledAssembly"/> that are never cached.
/// </summary>
internal sealed class LiveCompilationResult
{
    public required CompiledAssembly CompiledAssembly { get; init; }

    /// <summary>
    /// Assemblies used to compile <see cref="CompilationInput.Configuration"/>.
    /// </summary>
    public required ImmutableDictionary<string, ImmutableArray<byte>>? CompilerAssemblies { get; init; }

    /// <summary>
    /// Set to <see langword="null"/> if the default options were used.
    /// </summary>
    public required CSharpParseOptions? CSharpParseOptions { get; init; }

    /// <summary>
    /// Set to <see langword="null"/> if the default options were used.
    /// </summary>
    public required CSharpCompilationOptions? CSharpCompilationOptions { get; init; }

    /// <summary>
    /// Reference assemblies used by the main compilation.
    /// Set to <see langword="default"/> if the default reference assemblies were used.
    /// </summary>
    public required ImmutableArray<PortableExecutableReference>? ReferenceAssemblies { get; init; }
}<|MERGE_RESOLUTION|>--- conflicted
+++ resolved
@@ -21,13 +21,9 @@
 public sealed class Compiler(
     IServiceProvider services,
     ILogger<Compiler> logger,
-<<<<<<< HEAD
-    ILogger<DecompilerAssemblyResolver> decompilerAssemblyResolverLogger,
+    ILoggerFactory loggerFactory,
     TreeFormatter treeFormatter)
     : ICompiler
-=======
-    ILoggerFactory loggerFactory) : ICompiler
->>>>>>> d383b57a
 {
     private const string ToolchainHelpText = """
 

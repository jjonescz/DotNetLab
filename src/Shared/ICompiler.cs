--- conflicted
+++ resolved
@@ -74,92 +74,9 @@
 
 public sealed class CompiledFileOutput
 {
-<<<<<<< HEAD
     public required string Type { get; init; }
-    public int Priority { get; init; }
-    public string? Text { get; set; }
-=======
-    private object text;
-
-    public CompiledFileOutput(string type, string eagerText, string? designTimeText = null)
-    {
-        Type = type;
-        text = eagerText;
-        DesignTimeText = designTimeText;
-    }
-
-    public CompiledFileOutput(string type, Func<ValueTask<string>> lazyText)
-    {
-        Type = type;
-        text = lazyText;
-    }
-
-    public CompiledFileOutput(string type, Func<string> lazyTextSync)
-    {
-        Type = type;
-        text = lazyTextSync;
-    }
-
-    public string Type { get; }
     public int Priority { get; init; }
 
     public string? DesignTimeText { get; }
-
-    public bool IsLazy => !TryGetEagerText(out _);
-
-    public string GetEagerTextOrThrow()
-    {
-        return TryGetEagerText(out var eagerText)
-            ? eagerText
-            : throw new InvalidOperationException("The text is not available eagerly.");
-    }
-
-    public bool TryGetEagerText([NotNullWhen(returnValue: true)] out string? result)
-    {
-        if (text is string eagerText)
-        {
-            result = eagerText;
-            return true;
-        }
-
-        if (text is ValueTask<string> { IsCompletedSuccessfully: true, Result: var taskResult })
-        {
-            text = taskResult;
-            result = taskResult;
-            return true;
-        }
-
-        result = null;
-        return false;
-    }
-
-    public ValueTask<string> GetTextAsync()
-    {
-        if (TryGetEagerText(out var eagerText))
-        {
-            return new(eagerText);
-        }
-
-        if (text is ValueTask<string> existingTask)
-        {
-            return existingTask;
-        }
-
-        if (text is Func<ValueTask<string>> lazyText)
-        {
-            var task = lazyText();
-            text = task;
-            return task;
-        }
-
-        if (text is Func<string> lazyTextSync)
-        {
-            var result = lazyTextSync();
-            text = result;
-            return new(result);
-        }
-
-        throw new InvalidOperationException();
-    }
->>>>>>> f62038f7
+    public string? Text { get; set; }
 }
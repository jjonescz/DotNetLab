--- conflicted
+++ resolved
@@ -102,9 +102,9 @@
                 // If they are not loaded from the registry, we will reload the built-in ones.
                 // Preload all built-in ones that our Compiler project depends on here
                 // (we cannot do that inside the AssemblyLoadContext because of async).
-                CompilerConstants.CompilerAssemblyName,
-                CompilerConstants.RoslynAssemblyName,
-                CompilerConstants.RazorAssemblyName,
+                CompilerDependencyConstants.CompilerAssemblyName,
+                CompilerDependencyConstants.RoslynAssemblyName,
+                CompilerDependencyConstants.RazorAssemblyName,
                 "Basic.Reference.Assemblies.AspNet90",
                 "Microsoft.CodeAnalysis",
                 "Microsoft.CodeAnalysis.CSharp.Test.Utilities",
@@ -140,55 +140,15 @@
         }
         else
         {
-<<<<<<< HEAD
-            var assemblies = await dependencyRegistry.GetAssembliesAsync()
-                .ToImmutableDictionaryAsync(a => a.Name, a => a, loadAssemblyAsync,
-                [
-                    // All assemblies depending on Roslyn/Razor need to be reloaded
-                    // to avoid type mismatches between assemblies from different contexts.
-                    // If they are not loaded from the registry, we will reload the built-in ones.
-                    // Preload all built-in ones that our Compiler project depends on here
-                    // (we cannot do that inside the AssemblyLoadContext because of async).
-                    CompilerDependencyConstants.CompilerAssemblyName,
-                    CompilerDependencyConstants.RoslynAssemblyName,
-                    CompilerDependencyConstants.RazorAssemblyName,
-                    "Basic.Reference.Assemblies.AspNet90",
-                    "Microsoft.CodeAnalysis",
-                    "Microsoft.CodeAnalysis.CSharp.Test.Utilities",
-                    "Microsoft.CodeAnalysis.Razor.Test",
-                ]);
-
-            logger.LogDebug("Available assemblies ({Count}): {Assemblies}",
-                assemblies.Count,
-                assemblies.Keys.JoinToString(", "));
-
-=======
             assemblies ??= await LoadAssembliesAsync();
->>>>>>> eb0f991c
             alc = new CompilerLoader(loaderServices, assemblies, dependencyRegistry.Iteration);
         }
 
         using var _ = alc.EnterContextualReflection();
-<<<<<<< HEAD
         Assembly compilerAssembly = alc.LoadFromAssemblyName(new(CompilerDependencyConstants.CompilerAssemblyName));
         Type compilerType = compilerAssembly.GetType(CompilerDependencyConstants.CompilerAssemblyName)!;
-        var compiler = (ICompiler)Activator.CreateInstance(compilerType)!;
-        return new() { LoadContext = alc, Compiler = compiler };
-
-        async Task<LoadedAssembly> loadAssemblyAsync(string name)
-        {
-            return new()
-            {
-                Name = name,
-                Data = await assemblyDownloader.DownloadAsync(name),
-            };
-        }
-=======
-        Assembly compilerAssembly = alc.LoadFromAssemblyName(new(CompilerConstants.CompilerAssemblyName));
-        Type compilerType = compilerAssembly.GetType(CompilerConstants.CompilerAssemblyName)!;
         var compiler = (ICompiler)ActivatorUtilities.CreateInstance(serviceProvider, compilerType)!;
         return new() { LoadContext = alc, Compiler = compiler, Assemblies = assemblies };
->>>>>>> eb0f991c
     }
 
     private sealed class LoadedCompiler

--- conflicted
+++ resolved
@@ -1,9 +1,6 @@
 ﻿@page "/"
-<<<<<<< HEAD
 @inject NavigationManager navigationManager
-=======
 @using Blazored.LocalStorage
->>>>>>> bb775cf8
 @using DotNetInternals.RazorAccess
 @using System.Diagnostics.CodeAnalysis
 @inject IJSRuntime JSRuntime;
@@ -96,10 +93,6 @@
     private StandaloneCodeEditor razorCode = null!;
     private OutputType _outputType = OutputType.CSharp;
     private bool compilationInProgress;
-<<<<<<< HEAD
-    private string text = "";
-=======
->>>>>>> bb775cf8
     private CompiledRazor? compiled;
     private string output = "";
     private bool wordWrap;

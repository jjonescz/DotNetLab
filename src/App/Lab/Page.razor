@page "/"
@implements IDisposable
@inject IJSRuntime JSRuntime
@inject NavigationManager NavigationManager
@inject WorkerController Worker
@inject LanguageServices LanguageServices

<PageTitle>Lab • DotNetInternals</PageTitle>

<div class="row align-items-center justify-content-center my-1 w-100">
    @* Input presets (quick-start templates) *@
    <div class="col-auto ms-2 me-auto">
        <select class="form-select" title="Presets" @bind:get="SelectedPreset" @bind:set="OnInputPresetChangedAsync">
            <option value="@InputPreset.CSharp">
                C#
            </option>
            <option value="@InputPreset.Razor">
                Razor
            </option>
            <option value="@InputPreset.Cshtml">
                CSHTML
            </option>
            @if (SelectedPreset == InputPreset.Custom)
            {
                <option value="@InputPreset.Custom">
                    Custom
                </option>
            }
        </select>
    </div>

    @* App name / link *@
    <div class="col-auto">
        <a href="/" class="text-decoration-none">lab.razor.fyi</a>
    </div>

    @* Input tabs (file names) *@
    <div class="col-auto">
        <div class="input-group">
            @if (CurrentInput != null && renamingTo != null)
            {
                @* Renaming confirmation *@
                <input type="text" class="form-control" placeholder="@CurrentInput.FileName" title="File name" @bind="renamingTo" />
                <button type="button" class="btn btn-outline-primary" title="Confirm rename"
                        @onclick="RenameInputAsync">
                    @BootstrapIcons.CheckLg
                </button>
                <button type="button" class="btn btn-outline-secondary" title="Cancel rename"
                        @onclick="() => renamingTo = null">
                    @BootstrapIcons.XLg
                </button>
            }
            else
            {
                @* Input tabs *@
                <select class="form-select" title="Files" @bind:get="currentInputIndex" @bind:set="OnInputSelectedAsync">
                    @foreach (var (index, input) in inputs.Index())
                    {
                        <option value="@index">
                            @input.FileName
                        </option>
                    }
                    <hr />
                    <option value="@((int)SpecialInput.AddCSharp)">
                        Add .cs
                    </option>
                    <option value="@((int)SpecialInput.AddRazor)">
                        Add .razor
                    </option>
                    <option value="@((int)SpecialInput.AddCshtml)">
                        Add .cshtml
                    </option>
                    @if (inputs.Count > 1)
                    {
                        <hr />
                        <option value="@((int)SpecialInput.RemoveOtherFiles)">
                            Remove other files
                        </option>
                    }
                </select>

                @if (CurrentInput != null)
                {
                    @* Rename button *@
                    <button type="button" class="btn btn-outline-secondary" title="Rename current file"
                            @onclick="() => renamingTo = CurrentInput.FileName">
                        @BootstrapIcons.InputCursorText
                    </button>

                    @* Delete button *@
                    if (inputs.Count > 1)
                    {
                        <button type="button" class="btn btn-outline-danger" title="Delete current file"
                        @onclick="DeleteInputAsync">
                            @BootstrapIcons.Trash3
                        </button>
                    }
                }
            }
        </div>
    </div>

    @* Compile button *@
    <div class="col-auto">
        <button type="button" class="btn btn-primary" @onclick="CompileAsync">
            Compile
            @if (compilationInProgress)
            {
                <div class="spinner-border spinner-border-sm ms-2" role="status">
                    <span class="visually-hidden">Compiling...</span>
                </div>
            }
        </button>
    </div>

    @* Output tabs *@
    @if (compiled is (_, var compiledOutput))
    {
        <div class="col-auto">
            <div class="input-group">
                @* Output tabs *@
                <select class="form-select" title="Output type" @bind="selectedOutputType" @bind:after="UpdateOutputDisplayAsync">
                    @foreach (var output in CurrentCompiledFile?.Outputs ?? [])
                    {
                        <option value="@output.Type">
                            @output.Type
                        </option>
                    }

                    @if (compiledOutput.GlobalOutputs.Length > 0)
                    {
                        <hr />
                        @foreach (var output in compiledOutput.GlobalOutputs)
                        {
                            <option value="@output.Type">
                                @output.Type
                            </option>
                        }
                    }
                </select>

                @* Error List button *@
                @if (compiledOutput is { NumErrors: > 0 } or { NumWarnings: > 0 })
                {
                    var cls = compiledOutput.NumErrors > 0 ? "btn-danger" : "btn-warning";
                    <button type="button" class="btn @cls"
<<<<<<< HEAD
                            title="Display Error List"
                            @onclick="() => selectedOutputType = CompiledAssembly.DiagnosticsOutputType">
                        @(compiledOutput.NumErrors > 0 ? compiledOutput.NumErrors : compiledOutput.NumWarnings)
=======
                    title="Display Error List" @onclick="async () => {
                            selectedOutputType = CompiledAssembly.DiagnosticsOutputType;
                            await UpdateOutputDisplayAsync();
                        }">
                        @(compiled.NumErrors > 0 ? compiled.NumErrors : compiled.NumWarnings)
>>>>>>> 723b1525
                    </button>
                }

                @* Design time / runtime toggle *@
                @if (CurrentCompiledFile?.GetOutput(selectedOutputType)?.DesignTimeText is not null)
                {
                    <select class="form-select" title="Generation Strategy" @bind="generationStrategy" @bind:after="UpdateOutputDisplayAsync">
                        <option value="runtime">Runtime</option>
                        <option value="@designTime">Design</option>
                    </select>
                }

                @* Output loading indicator *@
                @if (outputLoading)
                {
                    <span class="input-group-text">
                        <span class="spinner-border spinner-border-sm" role="status" title="Output is loading">
                            <span class="visually-hidden">Output loading...</span>
                        </span>
                    </span>
                }
            </div>
        </div>
    }

    @* Settings button *@
    <div class="col-auto me-auto">
        <CascadingValue IsFixed="true" Value="this">
            <Settings @ref="settings" Editor="inputEditor" @bind-WordWrap="wordWrap" @bind-UseVim="useVim" />
        </CascadingValue>
    </div>

    @* Layout buttons *@
    <div class="col-auto">
        <div class="btn-group">
            @if (layout != Layout.InputOnly)
            {
                <button type="button" class="btn btn-outline-secondary" @onclick="() => layout = Layout.InputOnly"
                title="Display input (left side) only">
                    @BootstrapIcons.LayoutSidebarReverse
                </button>
            }
            @if (layout != Layout.Split)
            {
                <button type="button" class="btn btn-outline-secondary" @onclick="() => layout = Layout.Split"
                title="Display both input and output side-by-side">
                    @BootstrapIcons.LayoutSplit
                </button>
            }
            @if (layout != Layout.OutputOnly)
            {
                <button type="button" class="btn btn-outline-secondary" @onclick="() => layout = Layout.OutputOnly"
                title="Display output (right side) only">
                    @BootstrapIcons.LayoutSidebar
                </button>
            }
        </div>
    </div>
</div>

@* Input / output text areas *@
@{
    var textAreaClass = $"form-control h-100 flex-grow-1 {(wordWrap ? "" : "no-wrap")}";
    var inputStyle = layout == Layout.OutputOnly ? "display: none !important" : "";
    var outputStyle = layout == Layout.InputOnly ? "display: none !important" : "";
}
<div class="row g-0 flex-grow-1">
    <div class="col d-flex flex-column" style="@inputStyle">
        <div id="vim-status" class="vim-status-bar" hidden="@(!useVim)" />
        <div class="flex-grow-1">
            <BlazorMonaco.Editor.StandaloneCodeEditor @ref="inputEditor" Id="input-editor"
                ConstructionOptions="EditorConstructionOptions" OnDidInit="EditorInitAsync"
                OnDidChangeModel="LanguageServices.OnDidChangeModel"
                OnDidChangeModelContent="LanguageServices.OnDidChangeModelContent" />
        </div>
    </div>
    <div class="col" style="@outputStyle">
        <BlazorMonaco.Editor.StandaloneCodeEditor @ref="outputEditor" Id="output-editor"
            ConstructionOptions="OutputConstructionOptions" />
    </div>
</div>

@code {
    private readonly List<Input> inputs = new();
    private int currentInputIndex;
    private string? renamingTo;
    private StandaloneCodeEditor inputEditor = null!;
    private StandaloneCodeEditor outputEditor = null!;
    private string? selectedOutputType;
    private string? generationStrategy;
    private bool compilationInProgress;
    private bool outputLoading;
    private (IEnumerable<InputCode> Input, CompiledAssembly Output)? compiled;
    private Settings settings = null!;
    private bool wordWrap;
    private bool useVim;
    private Layout layout;
    private const string designTime = "designTime";

    private sealed record Input(string FileName, TextModel Model)
    {
        public string FileName { get; set; } = FileName;
        public string? NewContent { get; set; }
    }

    private enum InputPreset
    {
        Custom,
        CSharp,
        Razor,
        Cshtml,
    }

    private enum SpecialInput
    {
        AddRazor = -1,
        AddCSharp = -2,
        AddCshtml = -3,
        RemoveOtherFiles = -4,
    }

    private enum Layout
    {
        Split,
        InputOnly,
        OutputOnly,
    }

    private Input? CurrentInput
    {
        get
        {
            if (currentInputIndex < 0 || currentInputIndex >= inputs.Count)
            {
                return null;
            }

            return inputs[currentInputIndex];
        }
    }

    protected override void OnInitialized()
    {
        NavigationManager.LocationChanged += OnLocationChanged;
    }

    void IDisposable.Dispose()
    {
        NavigationManager.LocationChanged -= OnLocationChanged;
    }

    private async void OnLocationChanged(object? sender, LocationChangedEventArgs e)
    {
        await LoadStateFromUrlAsync();
        StateHasChanged();
    }

    protected override async Task OnAfterRenderAsync(bool firstRender)
    {
        // Select an output type if none is selected.
        if (noOutputTypeSelected())
        {
            selectedOutputType = (CurrentCompiledFile?.Outputs)
                .TryConcat(compiled?.Output.GlobalOutputs)
                .MaxBy(static o => o.Priority)!.Type;
<<<<<<< HEAD
            if (noOutputTypeSelected())
            {
                // Do not call `StateHasChanged` - that would lead to stack overflow.
                Debug.Assert(false, "Unexpected cycle in selecting default output type.");
            }
            else
            {
                StateHasChanged();
            }
        }

        bool noOutputTypeSelected()
        {
            return (CurrentCompiledFile?.Outputs.Length > 0 || compiled?.Output.GlobalOutputs.Length > 0) &&
                (selectedOutputType == null || GetOutput(selectedOutputType) == null);
=======
            StateHasChanged();
            await UpdateOutputDisplayAsync();
>>>>>>> 723b1525
        }
    }

    private StandaloneEditorConstructionOptions EditorConstructionOptions(StandaloneCodeEditor editor)
    {
        return new()
        {
            AutomaticLayout = true,
            WordWrap = wordWrap ? "on" : "off",
        };
    }

    private StandaloneEditorConstructionOptions OutputConstructionOptions(StandaloneCodeEditor editor)
    {
        return new()
        {
            AutomaticLayout = true,
            ReadOnly = true,
            WordWrap = wordWrap ? "on" : "off",
            Value = "Empty output (click Compile to refresh)",
            BracketPairColorization = new BracketPairColorizationOptions { Enabled = false },
        };
    }

    private InputPreset SelectedPreset
    {
        get
        {
            return inputs is [{ } input]
                ? input.FileName switch
                {
                    var s when matches(s, InitialCode.CSharp) => InputPreset.CSharp,
                    var s when matches(s, InitialCode.Razor) => InputPreset.Razor,
                    var s when matches(s, InitialCode.Cshtml) => InputPreset.Cshtml,
                    _ => InputPreset.Custom,
                }
                : InputPreset.Custom;

            static bool matches(string fileName, InitialCode initialCode)
            {
                return fileName.EndsWith(initialCode.SuggestedFileExtension, StringComparison.OrdinalIgnoreCase);
            }
        }
    }

    private async Task OnInputPresetChangedAsync(InputPreset preset)
    {
        var initialCode = preset switch
        {
            InputPreset.CSharp => InitialCode.CSharp,
            InputPreset.Razor => InitialCode.Razor,
            InputPreset.Cshtml => InitialCode.Cshtml,
            _ => null,
        };
        if (initialCode != null)
        {
            await SaveStateToUrlAsync();

            inputs.Clear();
            currentInputIndex = 0;
            await AddInputAsync(initialCode);

            await SaveStateToUrlAsync();
        }
    }

    private async Task OnInputSelectedAsync(int selectedInputIndex)
    {
        await SaveStateToUrlAsync();

        switch (selectedInputIndex)
        {
            case (int)SpecialInput.AddCSharp:
                await AddInputAsync(InitialCode.CSharp);
                break;

            case (int)SpecialInput.AddRazor:
                await AddInputAsync(InitialCode.Razor);
                break;

            case (int)SpecialInput.AddCshtml:
                await AddInputAsync(InitialCode.Cshtml);
                break;

            case (int)SpecialInput.RemoveOtherFiles:
                inputs.RemoveAll(i => i != CurrentInput);
                currentInputIndex = 0;
                OnWorkspaceChanged();
                break;

            case var _ when selectedInputIndex >= 0 && selectedInputIndex < inputs.Count:
                currentInputIndex = selectedInputIndex;
                await inputEditor.SetModel(inputs[selectedInputIndex].Model);
                break;
        }

        await SaveStateToUrlAsync();
    }

    private async Task RenameInputAsync()
    {
        Debug.Assert(CurrentInput != null && renamingTo != null);

        await SaveStateToUrlAsync();

        if (CurrentInput.FileName != renamingTo)
        {
            var oldLanguage = GetLanguageForFileExtension(Path.GetExtension(CurrentInput.FileName));
            var newLanguage = GetLanguageForFileExtension(Path.GetExtension(renamingTo));

            CurrentInput.FileName = renamingTo;

            if (oldLanguage != newLanguage)
            {
                await BlazorMonaco.Editor.Global.SetModelLanguage(JSRuntime, CurrentInput.Model, newLanguage);
            }

            OnWorkspaceChanged();
        }
        renamingTo = null;

        await SaveStateToUrlAsync();
    }

    private async Task DeleteInputAsync()
    {
        Debug.Assert(CurrentInput != null && inputs.Count > 1);

        await SaveStateToUrlAsync();

        inputs.RemoveAt(currentInputIndex);
        currentInputIndex = 0;
        OnWorkspaceChanged();
        await inputEditor.SetModel(CurrentInput.Model);

        await SaveStateToUrlAsync();
    }

    private async Task AddInputAsync(InitialCode initialCode)
    {
        var fileName = FindUniqueName(initialCode);
        var inputCode = initialCode.ToInputCode(fileName);
        var model = await CreateModelAsync(inputCode);
        inputs.Add(new(fileName, model) { NewContent = inputCode.Text });
        currentInputIndex = inputs.Count - 1;
        OnWorkspaceChanged();
        await inputEditor.SetModel(model);
    }

    private string FindUniqueName(InitialCode initialCode)
    {
        for (var i = 0; ; i++)
        {
            var suffix = i == 0 ? "" : $"{i}";
            var fileName = initialCode.GetFinalFileName(suffix);
            if (!inputs.Any(i => i.FileName == fileName))
            {
                return fileName;
            }
        }
    }

    private async Task CompileAsync()
    {
        // Complete renaming if in progress.
        if (renamingTo != null)
        {
            await RenameInputAsync();
        }

        compilationInProgress = true;

        var savedState = await SaveStateToUrlAsync();

        await RefreshAsync();

        // Compile.
        var result = await Worker.CompileAsync(savedState.Inputs);
        compiled = (savedState.Inputs, result);

        await DisplaySquiggles();

        compilationInProgress = false;

        await UpdateOutputDisplayAsync();
    }

    private async Task DisplaySquiggles()
    {
        foreach (var input in inputs)
        {
            List<MarkerData> markers = compiled?.Output.Diagnostics
                .Where(d => d.FilePath == compiled.Value.Output.BaseDirectory + input.FileName)
                .Select(d => d.ToMarkerData())
                .ToList() ?? [];
            await BlazorMonaco.Editor.Global.SetModelMarkers(JSRuntime, input.Model, "Lab", markers);
        }
    }

    private async Task UpdateOutputDisplayAsync()
    {
        if (compiled is null || selectedOutputType is null)
        {
            await outputEditor.SetModel(await BlazorMonaco.Editor.Global.CreateModel(JSRuntime, value: ""));
            return;
        }

        var output = await LoadOutput(selectedOutputType);
        await outputEditor.SetModel(await BlazorMonaco.Editor.Global.CreateModel(JSRuntime, value: output, language: selectedOutputType == "C#" ? "csharp" : null));
    }

    private CompiledFileOutput? GetOutput(string type)
    {
        return GetOutputWithPath(type)?.Output;
    }

<<<<<<< HEAD
    private (CompiledFileOutput Output, string? File)? GetOutputWithPath(string type)
=======
    private async Task<string> LoadOutput(string type)
>>>>>>> 723b1525
    {
        if (CurrentCompiledFile is { } currentCompiledFile)
        {
            if (currentCompiledFile.GetOutput(type) is { } output)
            {
                return (output, CurrentFileName);
            }
        }

        if (compiled?.Output.GetGlobalOutput(type) is { } globalOutput)
        {
            return (globalOutput, null);
        }

        return null;
    }

    private string LoadOutput(string type)
    {
        if (GetOutputWithPath(type) is not (var output, var file))
        {
            return "";
        }

        if (output.DesignTimeText is not null && generationStrategy == designTime)
        {
            return output.DesignTimeText;
        }

        if (output.EagerText is { } text)
        {
            return text;
        }

        if (!outputLoading)
        {
<<<<<<< HEAD
            loadAsync(compiled!.Value.Input, file: file, outputType: type);
=======
            return await loadAsync();
>>>>>>> 723b1525
        }

        return "";

<<<<<<< HEAD
        async void loadAsync(IEnumerable<InputCode> inputs, string? file, string outputType)
=======
        async Task<string> loadAsync()
>>>>>>> 723b1525
        {
            outputLoading = true;
            await RefreshAsync();

            // The text will be cached and loaded synchronously next.
<<<<<<< HEAD
            await output.GetTextAsync(outputFactory: async () =>
            {
                return await Worker.GetOutputAsync(inputs, file: file, outputType: outputType);
            });
=======
            var result = await output.GetTextAsync();
>>>>>>> 723b1525

            outputLoading = false;
            StateHasChanged();
            return result;
        }
    }

    private string CurrentFileName => CurrentInput?.FileName ?? "";

    private CompiledFile? CurrentCompiledFile
    {
        get
        {
            return compiled?.Output.Files.TryGetValue(CurrentFileName, out var file) == true
                ? file
                : null;
        }
    }

    private async Task EditorInitAsync()
    {
        await settings.InitializeAsync();

        await LoadStateFromUrlAsync();
    }

    private async Task<TextModel> CreateModelAsync(InputCode inputCode)
    {
        return await BlazorMonaco.Editor.Global.CreateModel(
            JSRuntime,
            value: inputCode.Text,
            language: GetLanguageForFileExtension(inputCode.FileExtension));
    }

    private static string? GetLanguageForFileExtension(string extension) => extension switch
    {
        ".razor" or ".cshtml" => "razor",
        ".cs" => "csharp",
        _ => null,
    };

    /// <summary>
    /// Should be called before SetModel of Monaco editor whenever (after) <see cref="inputs"/> change.
    /// </summary>
    private void OnWorkspaceChanged()
    {
        var models = inputs
            .Select(i => new ModelInfo(Uri: i.Model.Uri, FileName: i.FileName) { NewContent = i.NewContent })
            .ToImmutableArray();
        inputs.ForEach(i => { i.NewContent = null; });
        Worker.OnDidChangeWorkspace(models);
    }
}<|MERGE_RESOLUTION|>--- conflicted
+++ resolved
@@ -144,17 +144,11 @@
                 {
                     var cls = compiledOutput.NumErrors > 0 ? "btn-danger" : "btn-warning";
                     <button type="button" class="btn @cls"
-<<<<<<< HEAD
-                            title="Display Error List"
-                            @onclick="() => selectedOutputType = CompiledAssembly.DiagnosticsOutputType">
-                        @(compiledOutput.NumErrors > 0 ? compiledOutput.NumErrors : compiledOutput.NumWarnings)
-=======
                     title="Display Error List" @onclick="async () => {
                             selectedOutputType = CompiledAssembly.DiagnosticsOutputType;
                             await UpdateOutputDisplayAsync();
                         }">
-                        @(compiled.NumErrors > 0 ? compiled.NumErrors : compiled.NumWarnings)
->>>>>>> 723b1525
+                        @(compiledOutput.NumErrors > 0 ? compiledOutput.NumErrors : compiledOutput.NumWarnings)
                     </button>
                 }
 
@@ -320,7 +314,6 @@
             selectedOutputType = (CurrentCompiledFile?.Outputs)
                 .TryConcat(compiled?.Output.GlobalOutputs)
                 .MaxBy(static o => o.Priority)!.Type;
-<<<<<<< HEAD
             if (noOutputTypeSelected())
             {
                 // Do not call `StateHasChanged` - that would lead to stack overflow.
@@ -329,6 +322,7 @@
             else
             {
                 StateHasChanged();
+                await UpdateOutputDisplayAsync();
             }
         }
 
@@ -336,10 +330,6 @@
         {
             return (CurrentCompiledFile?.Outputs.Length > 0 || compiled?.Output.GlobalOutputs.Length > 0) &&
                 (selectedOutputType == null || GetOutput(selectedOutputType) == null);
-=======
-            StateHasChanged();
-            await UpdateOutputDisplayAsync();
->>>>>>> 723b1525
         }
     }
 
@@ -556,29 +546,25 @@
         return GetOutputWithPath(type)?.Output;
     }
 
-<<<<<<< HEAD
     private (CompiledFileOutput Output, string? File)? GetOutputWithPath(string type)
-=======
+    {
+        if (CurrentCompiledFile is { } currentCompiledFile)
+        {
+            if (currentCompiledFile.GetOutput(type) is { } output)
+            {
+                return (output, CurrentFileName);
+            }
+        }
+
+        if (compiled?.Output.GetGlobalOutput(type) is { } globalOutput)
+        {
+            return (globalOutput, null);
+        }
+
+        return null;
+    }
+
     private async Task<string> LoadOutput(string type)
->>>>>>> 723b1525
-    {
-        if (CurrentCompiledFile is { } currentCompiledFile)
-        {
-            if (currentCompiledFile.GetOutput(type) is { } output)
-            {
-                return (output, CurrentFileName);
-            }
-        }
-
-        if (compiled?.Output.GetGlobalOutput(type) is { } globalOutput)
-        {
-            return (globalOutput, null);
-        }
-
-        return null;
-    }
-
-    private string LoadOutput(string type)
     {
         if (GetOutputWithPath(type) is not (var output, var file))
         {
@@ -597,33 +583,21 @@
 
         if (!outputLoading)
         {
-<<<<<<< HEAD
-            loadAsync(compiled!.Value.Input, file: file, outputType: type);
-=======
-            return await loadAsync();
->>>>>>> 723b1525
+            return await loadAsync(compiled!.Value.Input, file: file, outputType: type);
         }
 
         return "";
 
-<<<<<<< HEAD
-        async void loadAsync(IEnumerable<InputCode> inputs, string? file, string outputType)
-=======
-        async Task<string> loadAsync()
->>>>>>> 723b1525
+        async Task<string> loadAsync(IEnumerable<InputCode> inputs, string? file, string outputType)
         {
             outputLoading = true;
             await RefreshAsync();
 
             // The text will be cached and loaded synchronously next.
-<<<<<<< HEAD
-            await output.GetTextAsync(outputFactory: async () =>
+            var result = await output.GetTextAsync(outputFactory: async () =>
             {
                 return await Worker.GetOutputAsync(inputs, file: file, outputType: outputType);
             });
-=======
-            var result = await output.GetTextAsync();
->>>>>>> 723b1525
 
             outputLoading = false;
             StateHasChanged();

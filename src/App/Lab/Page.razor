@page "/"
@implements IDisposable
@inject IJSRuntime JSRuntime
@inject NavigationManager NavigationManager
@inject WorkerController Worker
@inject LanguageServices LanguageServices

<PageTitle>Lab • DotNetInternals</PageTitle>

<div class="row align-items-center justify-content-center my-1 w-100">
    @* Input presets (quick-start templates) *@
    <div class="col-auto ms-2 me-auto">
        <select class="form-select" title="Presets" @bind:get="SelectedPreset" @bind:set="OnInputPresetChangedAsync">
            <option value="@InputPreset.CSharp">
                C#
            </option>
            <option value="@InputPreset.Razor">
                Razor
            </option>
            <option value="@InputPreset.Cshtml">
                CSHTML
            </option>
            @if (SelectedPreset == InputPreset.Custom)
            {
                <option value="@InputPreset.Custom">
                    Custom
                </option>
            }
        </select>
    </div>

    @* App name / link *@
    <div class="col-auto">
        <a href="/" class="text-decoration-none">lab.razor.fyi</a>
    </div>

    @* Input tabs (file names) *@
    <div class="col-auto">
        <div class="input-group">
            @if (CurrentInput != null && renamingTo != null)
            {
                @* Renaming confirmation *@
                <input type="text" class="form-control" placeholder="@CurrentInput.FileName" title="File name" @bind="renamingTo" />
                <button type="button" class="btn btn-outline-primary" title="Confirm rename"
                        @onclick="RenameInputAsync">
                    @BootstrapIcons.CheckLg
                </button>
                <button type="button" class="btn btn-outline-secondary" title="Cancel rename"
                        @onclick="() => renamingTo = null">
                    @BootstrapIcons.XLg
                </button>
            }
            else
            {
                @* Input tabs *@
                <select class="form-select" title="Files" @bind:get="currentInputIndex" @bind:set="OnInputSelectedAsync">
                    @foreach (var (index, input) in inputs.Index())
                    {
                        <option value="@index">
                            @input.FileName
                        </option>
                    }
                    <hr />
                    <option value="@((int)SpecialInput.AddCSharp)">
                        Add .cs
                    </option>
                    <option value="@((int)SpecialInput.AddRazor)">
                        Add .razor
                    </option>
                    <option value="@((int)SpecialInput.AddCshtml)">
                        Add .cshtml
                    </option>
                    @if (inputs.Count > 1)
                    {
                        <hr />
                        <option value="@((int)SpecialInput.RemoveOtherFiles)">
                            Remove other files
                        </option>
                    }
                </select>

                @if (CurrentInput != null)
                {
                    @* Rename button *@
                    <button type="button" class="btn btn-outline-secondary" title="Rename current file"
                            @onclick="() => renamingTo = CurrentInput.FileName">
                        @BootstrapIcons.InputCursorText
                    </button>

                    @* Delete button *@
                    if (inputs.Count > 1)
                    {
                        <button type="button" class="btn btn-outline-danger" title="Delete current file"
                                @onclick="DeleteInputAsync">
                            @BootstrapIcons.Trash3
                        </button>
                    }
                }
            }
        </div>
    </div>

    @* Compile button *@
    <div class="col-auto">
        <button type="button" class="btn btn-primary" @onclick="CompileAsync">
            Compile
            @if (compilationInProgress)
            {
                <div class="spinner-border spinner-border-sm ms-2" role="status">
                    <span class="visually-hidden">Compiling...</span>
                </div>
            }
        </button>
    </div>

    @* Output tabs *@
    @if (compiled != null)
    {
        <div class="col-auto">
            <div class="input-group">
                @* Output tabs *@
                <select class="form-select" title="Output type" @bind="selectedOutputType">
                    @foreach (var output in CurrentCompiledFile?.Outputs ?? [])
                    {
                        <option value="@output.Type">
                            @output.Type
                        </option>
                    }

                    @if (compiled.GlobalOutputs.Length > 0)
                    {
                        <hr />
                        @foreach (var output in compiled.GlobalOutputs)
                        {
                            <option value="@output.Type">
                                @output.Type
                            </option>
                        }
                    }
                </select>

                @* Error List button *@
                @if (compiled is { NumErrors: > 0 } or { NumWarnings: > 0 })
                {
                    var cls = compiled.NumErrors > 0 ? "btn-danger" : "btn-warning";
                    <button type="button" class="btn @cls"
                            title="Display Error List"
                            @onclick="() => selectedOutputType = CompiledAssembly.DiagnosticsOutputType">
                        @(compiled.NumErrors > 0 ? compiled.NumErrors : compiled.NumWarnings)
                    </button>
                }

                @* Design time / runtime toggle *@
                @if (CurrentCompiledFile?.GetOutput(selectedOutputType)?.DesignTimeText is not null)
                {
                    <select class="form-select" title="Generation Strategy" @bind="generationStrategy">
                        <option value="runtime">Runtime</option>
                        <option value="@designTime">Design</option>
                    </select>
                }

                @* Output loading indicator *@
                @if (outputLoading)
                {
                    <span class="input-group-text">
                        <span class="spinner-border spinner-border-sm" role="status" title="Output is loading">
                            <span class="visually-hidden">Output loading...</span>
                        </span>
                    </span>
                }
            </div>
        </div>
    }

    @* Settings button *@
    <div class="col-auto me-auto">
        <CascadingValue IsFixed="true" Value="this">
            <Settings @ref="settings" Editor="inputEditor" @bind-WordWrap="wordWrap" @bind-UseVim="useVim" />
        </CascadingValue>
    </div>

    @* Layout buttons *@
    <div class="col-auto">
        <div class="btn-group">
            @if (layout != Layout.InputOnly)
            {
                <button type="button" class="btn btn-outline-secondary" @onclick="() => layout = Layout.InputOnly"
                        title="Display input (left side) only">
                    @BootstrapIcons.LayoutSidebarReverse
                </button>
            }
            @if (layout != Layout.Split)
            {
                <button type="button" class="btn btn-outline-secondary" @onclick="() => layout = Layout.Split"
                        title="Display both input and output side-by-side">
                    @BootstrapIcons.LayoutSplit
                </button>
            }
            @if (layout != Layout.OutputOnly)
            {
                <button type="button" class="btn btn-outline-secondary" @onclick="() => layout = Layout.OutputOnly"
                        title="Display output (right side) only">
                    @BootstrapIcons.LayoutSidebar
                </button>
            }
        </div>
    </div>
</div>

@* Input / output text areas *@
@{
    var textAreaClass = $"form-control h-100 flex-grow-1 {(wordWrap ? "" : "no-wrap")}";
    var inputStyle = layout == Layout.OutputOnly ? "display: none !important" : "";
    var outputStyle = layout == Layout.InputOnly ? "display: none !important" : "";
}
<div class="row g-0 flex-grow-1">
    <div class="col d-flex flex-column" style="@inputStyle">
        <div id="vim-status" class="vim-status-bar" hidden="@(!useVim)" />
        <div class="flex-grow-1">
            <BlazorMonaco.Editor.StandaloneCodeEditor @ref="inputEditor" Id="input-editor"
                ConstructionOptions="EditorConstructionOptions" OnDidInit="EditorInitAsync"
                OnDidChangeModel="LanguageServices.OnDidChangeModel"
                OnDidChangeModelContent="LanguageServices.OnDidChangeModelContent" />
        </div>
    </div>
    <div class="col" style="@outputStyle">
        <textarea value="@Output" class="@textAreaClass" readonly placeholder="Empty output (click Compile to refresh)" spellcheck="false"></textarea>
    </div>
</div>

@code {
    private readonly List<Input> inputs = new();
    private int currentInputIndex;
    private string? renamingTo;
    private StandaloneCodeEditor inputEditor = null!;
    private string? selectedOutputType;
    private string? generationStrategy;
    private bool compilationInProgress;
    private bool outputLoading;
    private CompiledAssembly? compiled;
    private Settings settings = null!;
    private bool wordWrap;
    private bool useVim;
    private Layout layout;
    private const string designTime = "designTime";

    private sealed record Input(string FileName, TextModel Model)
    {
        public string FileName { get; set; } = FileName;
        public string? NewContent { get; set; }
    }

    private enum InputPreset
    {
        Custom,
        CSharp,
        Razor,
        Cshtml,
    }

    private enum SpecialInput
    {
        AddRazor = -1,
        AddCSharp = -2,
        AddCshtml = -3,
        RemoveOtherFiles = -4,
    }

    private enum Layout
    {
        Split,
        InputOnly,
        OutputOnly,
    }

    private Input? CurrentInput
    {
        get
        {
            if (currentInputIndex < 0 || currentInputIndex >= inputs.Count)
            {
                return null;
            }

            return inputs[currentInputIndex];
        }
    }

    protected override void OnInitialized()
    {
        NavigationManager.LocationChanged += OnLocationChanged;
    }

    void IDisposable.Dispose()
    {
        NavigationManager.LocationChanged -= OnLocationChanged;
    }

    private async void OnLocationChanged(object? sender, LocationChangedEventArgs e)
    {
        await LoadStateFromUrlAsync();
        StateHasChanged();
    }

    protected override void OnAfterRender(bool firstRender)
    {
        // Select an output type if none is selected.
        if ((CurrentCompiledFile?.Outputs.Length > 0 || compiled?.GlobalOutputs.Length > 0) &&
            (selectedOutputType == null || GetOutput(selectedOutputType) == null))
        {
            selectedOutputType = (CurrentCompiledFile?.Outputs)
                .TryConcat(compiled?.GlobalOutputs)
                .MaxBy(static o => o.Priority)!.Type;
            StateHasChanged();
        }
    }

    private StandaloneEditorConstructionOptions EditorConstructionOptions(StandaloneCodeEditor editor)
    {
        return new StandaloneEditorConstructionOptions
        {
            AutomaticLayout = true,
            WordWrap = wordWrap ? "on" : "off",
        };
    }

    private InputPreset SelectedPreset
    {
        get
        {
            return inputs is [{ } input]
                ? input.FileName switch
                {
                    var s when matches(s, InitialCode.CSharp) => InputPreset.CSharp,
                    var s when matches(s, InitialCode.Razor) => InputPreset.Razor,
                    var s when matches(s, InitialCode.Cshtml) => InputPreset.Cshtml,
                    _ => InputPreset.Custom,
                }
                : InputPreset.Custom;

            static bool matches(string fileName, InitialCode initialCode)
            {
                return fileName.EndsWith(initialCode.SuggestedFileExtension, StringComparison.OrdinalIgnoreCase);
            }
        }
    }

    private async Task OnInputPresetChangedAsync(InputPreset preset)
    {
        var initialCode = preset switch
        {
            InputPreset.CSharp => InitialCode.CSharp,
            InputPreset.Razor => InitialCode.Razor,
            InputPreset.Cshtml => InitialCode.Cshtml,
            _ => null,
        };
        if (initialCode != null)
        {
            await SaveStateToUrlAsync();

            inputs.Clear();
            currentInputIndex = 0;
            await AddInputAsync(initialCode);

            await SaveStateToUrlAsync();
        }
    }

    private async Task OnInputSelectedAsync(int selectedInputIndex)
    {
        await SaveStateToUrlAsync();

        switch (selectedInputIndex)
        {
            case (int)SpecialInput.AddCSharp:
                await AddInputAsync(InitialCode.CSharp);
                break;

            case (int)SpecialInput.AddRazor:
                await AddInputAsync(InitialCode.Razor);
                break;

            case (int)SpecialInput.AddCshtml:
                await AddInputAsync(InitialCode.Cshtml);
                break;

            case (int)SpecialInput.RemoveOtherFiles:
                inputs.RemoveAll(i => i != CurrentInput);
                currentInputIndex = 0;
                OnWorkspaceChanged();
                break;

            case var _ when selectedInputIndex >= 0 && selectedInputIndex < inputs.Count:
                currentInputIndex = selectedInputIndex;
                await inputEditor.SetModel(inputs[selectedInputIndex].Model);
                break;
        }

        await SaveStateToUrlAsync();
    }

    private async Task RenameInputAsync()
    {
        Debug.Assert(CurrentInput != null && renamingTo != null);

        await SaveStateToUrlAsync();

        if (CurrentInput.FileName != renamingTo)
        {
            var oldLanguage = GetLanguageForFileExtension(Path.GetExtension(CurrentInput.FileName));
            var newLanguage = GetLanguageForFileExtension(Path.GetExtension(renamingTo));

            CurrentInput.FileName = renamingTo;

            if (oldLanguage != newLanguage)
            {
                await BlazorMonaco.Editor.Global.SetModelLanguage(JSRuntime, CurrentInput.Model, newLanguage);
            }

            OnWorkspaceChanged();
        }
        renamingTo = null;

        await SaveStateToUrlAsync();
    }

    private async Task DeleteInputAsync()
    {
        Debug.Assert(CurrentInput != null && inputs.Count > 1);

        await SaveStateToUrlAsync();

        inputs.RemoveAt(currentInputIndex);
        currentInputIndex = 0;
        OnWorkspaceChanged();
        await inputEditor.SetModel(CurrentInput.Model);

        await SaveStateToUrlAsync();
    }

    private async Task AddInputAsync(InitialCode initialCode)
    {
        var fileName = FindUniqueName(initialCode);
        var inputCode = initialCode.ToInputCode(fileName);
        var model = await CreateModelAsync(inputCode);
        inputs.Add(new(fileName, model) { NewContent = inputCode.Text });
        currentInputIndex = inputs.Count - 1;
        OnWorkspaceChanged();
        await inputEditor.SetModel(model);
    }

    private string FindUniqueName(InitialCode initialCode)
    {
        for (var i = 0; ; i++)
        {
            var suffix = i == 0 ? "" : $"{i}";
            var fileName = initialCode.GetFinalFileName(suffix);
            if (!inputs.Any(i => i.FileName == fileName))
            {
                return fileName;
            }
        }
    }

    private async Task CompileAsync()
    {
        // Complete renaming if in progress.
        if (renamingTo != null)
        {
            await RenameInputAsync();
        }

        compilationInProgress = true;

        var savedState = await SaveStateToUrlAsync();

        await RefreshAsync();

        // Compile.
        compiled = await Worker.CompileAsync(savedState.Inputs);

        await DisplaySquiggles();

        compilationInProgress = false;
    }

    private async Task DisplaySquiggles()
    {
        foreach (var input in inputs)
        {
            List<MarkerData> markers = compiled?.Diagnostics
                .Where(d => d.FilePath == compiled.BaseDirectory + input.FileName)
                .Select(d => d.ToMarkerData())
                .ToList() ?? [];
            await BlazorMonaco.Editor.Global.SetModelMarkers(JSRuntime, input.Model, "Lab", markers);
        }
    }

    private string Output => selectedOutputType switch
    {
        _ when compiled is null => "",
        null => "",
        var other => LoadOutput(other),
    };

    private CompiledFileOutput? GetOutput(string type)
    {
        return CurrentCompiledFile?.GetOutput(type)
            ?? compiled?.GetGlobalOutput(type);
    }

    private string LoadOutput(string type)
    {
        var output = GetOutput(type);

        if (output is null)
        {
            return "";
        }

<<<<<<< HEAD
        if (output.Text is { } text)
=======
        if (output.DesignTimeText is not null && generationStrategy == designTime)
        {
            return output.DesignTimeText;
        }

        if (output.TryGetEagerText(out var text))
>>>>>>> f62038f7
        {
            return text;
        }

        if (!outputLoading)
        {
            loadAsync();
        }
        return "";

        async void loadAsync()
        {
            outputLoading = true;
            await RefreshAsync();

            // TODO:
            // The text will be cached and loaded synchronously next.
            //await output.GetTextAsync();

            outputLoading = false;
            StateHasChanged();
        }
    }

    private CompiledFile? CurrentCompiledFile
    {
        get
        {
            return compiled?.Files.TryGetValue(CurrentInput?.FileName ?? "", out var file) == true
                ? file
                : null;
        }
    }

    private async Task EditorInitAsync()
    {
        await settings.InitializeAsync();

        await LoadStateFromUrlAsync();

        await LanguageServices.RegisterAsync();
    }

    private async Task<TextModel> CreateModelAsync(InputCode inputCode)
    {
        return await BlazorMonaco.Editor.Global.CreateModel(
            JSRuntime,
            value: inputCode.Text,
            language: GetLanguageForFileExtension(inputCode.FileExtension));
    }

    private static string? GetLanguageForFileExtension(string extension) => extension switch
    {
        ".razor" or ".cshtml" => "razor",
        ".cs" => "csharp",
        _ => null,
    };

    /// <summary>
    /// Should be called before SetModel of Monaco editor whenever (after) <see cref="inputs"/> change.
    /// </summary>
    private void OnWorkspaceChanged()
    {
        var models = inputs
            .Select(i => new ModelInfo(Uri: i.Model.Uri, FileName: i.FileName) { NewContent = i.NewContent })
            .ToImmutableArray();
        inputs.ForEach(i => { i.NewContent = null; });
        Worker.OnDidChangeWorkspace(models);
    }
}<|MERGE_RESOLUTION|>--- conflicted
+++ resolved
@@ -518,16 +518,12 @@
             return "";
         }
 
-<<<<<<< HEAD
+        if (output.DesignTimeText is not null && generationStrategy == designTime)
+        {
+            return output.DesignTimeText;
+        }
+
         if (output.Text is { } text)
-=======
-        if (output.DesignTimeText is not null && generationStrategy == designTime)
-        {
-            return output.DesignTimeText;
-        }
-
-        if (output.TryGetEagerText(out var text))
->>>>>>> f62038f7
         {
             return text;
         }

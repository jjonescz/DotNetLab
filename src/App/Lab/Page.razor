--- conflicted
+++ resolved
@@ -52,37 +52,9 @@
                     <hr />
                     <FluentOption Value="@(((int)SpecialInput.RemoveOtherFiles).ToString())">Remove other files</FluentOption>
                 }
-<<<<<<< HEAD
                 <hr />
                 <FluentOption Value="@(((int)SpecialInput.Configuration).ToString())">
                     @if (configuration is null)
-=======
-            }
-        </div>
-    </div>
-
-    @* Compile button *@
-    <div class="col-auto">
-        <button type="button" class="btn btn-primary" @onclick="CompileAsync" title="Compile (Ctrl+S)">
-            Compile
-            @if (compilationInProgress)
-            {
-                <div class="spinner-border spinner-border-sm ms-2" role="status">
-                    <span class="visually-hidden">Compiling...</span>
-                </div>
-            }
-        </button>
-    </div>
-
-    @* Output tabs *@
-    @if (compiled is (_, var compiledOutput))
-    {
-        <div class="col-auto">
-            <div class="input-group">
-                @* Output tabs *@
-                <select class="form-select" title="Output type" @bind="selectedOutputType" @bind:after="UpdateOutputDisplayAsync">
-                    @foreach (var output in CurrentCompiledFile?.Outputs ?? [])
->>>>>>> 45a3428f
                     {
                         @:Add configuration
                     }
@@ -111,7 +83,8 @@
         }
 
         @* Compile button *@
-        <FluentButton BackgroundColor="var(--custom-dark)" Color="white" OnClick="CompileAsync" Loading="compilationInProgress">
+        <FluentButton BackgroundColor="var(--custom-dark)" Color="white" OnClick="CompileAsync" Loading="compilationInProgress"
+        Title="Compile (Ctrl+S)">
             Compile
         </FluentButton>
 
@@ -392,14 +365,9 @@
             AutomaticLayout = true,
             ReadOnly = true,
             WordWrap = wordWrap ? "on" : "off",
-<<<<<<< HEAD
-            Value = "Empty output (click Compile to refresh)",
+            Value = "Empty output (click Compile or press Ctrl+S to refresh)",
             BracketPairColorization = new() { Enabled = false },
             Padding = new() { Top = 10 },
-=======
-            Value = "Empty output (click Compile or press Ctrl+S to refresh)",
-            BracketPairColorization = new BracketPairColorizationOptions { Enabled = false },
->>>>>>> 45a3428f
         };
     }
 
